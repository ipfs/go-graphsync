package unverifiedblockstore

import (
	"fmt"
	logging "github.com/ipfs/go-log/v2"
	ipld "github.com/ipld/go-ipld-prime"
)

var log = logging.Logger("gs-unverifiedbs")

type settableWriter interface {
	SetBytes([]byte) error
}

// UnverifiedBlockStore holds an in memory cache of receied blocks from the network
// that have not been verified to be part of a traversal
type UnverifiedBlockStore struct {
	inMemoryBlocks map[ipld.Link][]byte
<<<<<<< HEAD
	storer         ipld.BlockWriteOpener
=======
	storer         ipld.Storer
	dataSize uint64
>>>>>>> e1842d10
}

// New initializes a new unverified store with the given storer function for writing
// to permaneant storage if the block is verified
func New(storer ipld.BlockWriteOpener) *UnverifiedBlockStore {
	return &UnverifiedBlockStore{
		inMemoryBlocks: make(map[ipld.Link][]byte),
		storer:         storer,
	}
}

// AddUnverifiedBlock adds a new unverified block to the in memory cache as it
// comes in as part of a traversal.
func (ubs *UnverifiedBlockStore) AddUnverifiedBlock(lnk ipld.Link, data []byte) {
	ubs.inMemoryBlocks[lnk] = data
	ubs.dataSize = ubs.dataSize + uint64(len(data))
	log.Debugw("added in-memory block", "total_queued_bytes", ubs.dataSize)
}

// PruneBlocks removes blocks from the unverified store without committing them,
// if the passed in function returns true for the given link
func (ubs *UnverifiedBlockStore) PruneBlocks(shouldPrune func(ipld.Link) bool) {
	for link,data := range ubs.inMemoryBlocks {
		if shouldPrune(link) {
			delete(ubs.inMemoryBlocks, link)
			ubs.dataSize = ubs.dataSize - uint64(len(data))
		}
	}
	log.Debugw("finished pruning in-memory blocks", "total_queued_bytes", ubs.dataSize)
}

// PruneBlock deletes an individual block from the store
func (ubs *UnverifiedBlockStore) PruneBlock(link ipld.Link) {
	delete(ubs.inMemoryBlocks, link)
	ubs.dataSize = ubs.dataSize - uint64(len(ubs.inMemoryBlocks[link]))
}

// VerifyBlock verifies the data for the given link as being part of a traversal,
// removes it from the unverified store, and writes it to permaneant storage.
func (ubs *UnverifiedBlockStore) VerifyBlock(lnk ipld.Link) ([]byte, error) {
	data, ok := ubs.inMemoryBlocks[lnk]
	if !ok {
		return nil, fmt.Errorf("block not found")
	}
	delete(ubs.inMemoryBlocks, lnk)
	ubs.dataSize = ubs.dataSize - uint64(len(data))

	buffer, committer, err := ubs.storer(ipld.LinkContext{})
	if err != nil {
		return nil, err
	}
	if settable, ok := buffer.(settableWriter); ok {
		err = settable.SetBytes(data)
	} else {
		_, err = buffer.Write(data)
	}
	if err != nil {
		return nil, err
	}
	err = committer(lnk)
	if err != nil {
		return nil, err
	}
	return data, nil
}<|MERGE_RESOLUTION|>--- conflicted
+++ resolved
@@ -16,12 +16,8 @@
 // that have not been verified to be part of a traversal
 type UnverifiedBlockStore struct {
 	inMemoryBlocks map[ipld.Link][]byte
-<<<<<<< HEAD
 	storer         ipld.BlockWriteOpener
-=======
-	storer         ipld.Storer
 	dataSize uint64
->>>>>>> e1842d10
 }
 
 // New initializes a new unverified store with the given storer function for writing
