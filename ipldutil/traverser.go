--- conflicted
+++ resolved
@@ -122,7 +122,6 @@
 	stopped        chan struct{}
 }
 
-<<<<<<< HEAD
 func (t *traverser) loader(lnkCtx ipld.LinkContext, lnk ipld.Link) (io.Reader, error) {
 	select {
 	case <-t.ctx.Done():
@@ -135,10 +134,10 @@
 	case response := <-t.responses:
 		return response.input, response.err
 	}
-=======
+}
+
 func (t *traverser) NBlocksTraversed() int {
 	return t.blocksCount
->>>>>>> 88edb546
 }
 
 func (t *traverser) checkState() {
