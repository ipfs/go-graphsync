# go-data-transfer changelog

<<<<<<< HEAD
=======
# go-data-transfer 1.6.0

- github.com/filecoin-project/go-data-transfer:
  - fix: option to disable accept and complete timeouts
  - fix: disable restart ack timeout

Contributors

| Contributor | Commits | Lines ± | Files Changed |
|-------------|---------|---------|---------------|
| Dirk McCormick | 2 | +41/-105 | 5 |

>>>>>>> 9e62e30c
# go-data-transfer 1.5.0

Support the data transfer being restarted.

- github.com/filecoin-project/go-data-transfer:
  - Add isRestart param to validators (#197) ([filecoin-project/go-data-transfer#197](https://github.com/filecoin-project/go-data-transfer/pull/197))
  - fix: flaky TestChannelMonitorAutoRestart (#198) ([filecoin-project/go-data-transfer#198](https://github.com/filecoin-project/go-data-transfer/pull/198))
  - Channel monitor watches for errors instead of measuring data rate (#190) ([filecoin-project/go-data-transfer#190](https://github.com/filecoin-project/go-data-transfer/pull/190))
  - fix: prevent concurrent restarts for same channel (#195) ([filecoin-project/go-data-transfer#195](https://github.com/filecoin-project/go-data-transfer/pull/195))
  - fix: channel state machine event handling (#194) ([filecoin-project/go-data-transfer#194](https://github.com/filecoin-project/go-data-transfer/pull/194))
  - Dont double count data sent (#185) ([filecoin-project/go-data-transfer#185](https://github.com/filecoin-project/go-data-transfer/pull/185))
- github.com/ipfs/go-graphsync (v0.6.0 -> v0.6.1):
  - feat: fire network error when network disconnects during request (#164) ([ipfs/go-graphsync#164](https://github.com/ipfs/go-graphsync/pull/164))

Contributors

| Contributor | Commits | Lines ± | Files Changed |
|-------------|---------|---------|---------------|
| dirkmc | 8 | +1235/-868 | 37 |
| Dirk McCormick | 1 | +11/-0 | 1 |

# go-data-transfer 1.4.3

- github.com/filecoin-project/go-data-transfer:
  - fix: dont throw error from cancel event if state machine already terminated (#188) ([filecoin-project/go-data-transfer#188](https://github.com/filecoin-project/go-data-transfer/pull/188))

Contributors

| Contributor | Commits | Lines ± | Files Changed |
|-------------|---------|---------|---------------|
| dirkmc | 2 | +23/-1 | 2 |

# go-data-transfer 1.4.2

- github.com/filecoin-project/go-data-transfer:
  - Support no-op error responses  (#186) ([filecoin-project/go-data-transfer#186](https://github.com/filecoin-project/go-data-transfer/pull/186))
  - fix: fail a pull channel when there is a timeout receiving the Complete message (#179) ([filecoin-project/go-data-transfer#179](https://github.com/filecoin-project/go-data-transfer/pull/179))

Contributors

| Contributor | Commits | Lines ± | Files Changed |
|-------------|---------|---------|---------------|
| Aarsh Shah | 1 | +23/-122 | 6 |
| dirkmc | 2 | +65/-21 | 3 |

# go-data-transfer 1.4.1

- github.com/filecoin-project/go-data-transfer:
  - Add ChannelStages to keep track of history of lifecycle of a DataTransfer (#163) ([filecoin-project/go-data-transfer#163](https://github.com/filecoin-project/go-data-transfer/pull/163))

Contributors

| Contributor | Commits | Lines ± | Files Changed |
|-------------|---------|---------|---------------|
| Anton Evangelatov | 1 | +572/-28 | 8 |

# go-data-transfer 1.4.0

- github.com/filecoin-project/go-data-transfer:
  - feat: add config options to enable / disable push or pull monitoring individually (#174) ([filecoin-project/go-data-transfer#174](https://github.com/filecoin-project/go-data-transfer/pull/174))
  - fix: ensure channel monitor shuts down when transfer complete (#171) ([filecoin-project/go-data-transfer#171](https://github.com/filecoin-project/go-data-transfer/pull/171))

Contributors

| Contributor | Commits | Lines ± | Files Changed |
|-------------|---------|---------|---------------|
| dirkmc | 3 | +46/-14 | 5 |

# go-data-transfer 1.3.0

- github.com/filecoin-project/go-data-transfer:
  - feat: use random number instead of incrementing counter for transfer ID (#169) ([filecoin-project/go-data-transfer#169](https://github.com/filecoin-project/go-data-transfer/pull/169))

Contributors

| Contributor | Commits | Lines ± | Files Changed |
|-------------|---------|---------|---------------|
| dirkmc | 2 | +126/-71 | 13 |

# go-data-transfer 1.2.9

- github.com/filecoin-project/go-data-transfer:
  - fix: log line in pull data channel monitor (#165) ([filecoin-project/go-data-transfer#165](https://github.com/filecoin-project/go-data-transfer/pull/165))
  - feat: better reconnect behaviour (#162) ([filecoin-project/go-data-transfer#162](https://github.com/filecoin-project/go-data-transfer/pull/162))
  - Improve push channel to detect when not all data has been received (#157) ([filecoin-project/go-data-transfer#157](https://github.com/filecoin-project/go-data-transfer/pull/157))
  - fix: flaky TestSimulatedRetrievalFlow (#159) ([filecoin-project/go-data-transfer#159](https://github.com/filecoin-project/go-data-transfer/pull/159))
  - feat: better logging (#155) ([filecoin-project/go-data-transfer#155](https://github.com/filecoin-project/go-data-transfer/pull/155))
  - fix: add missing event names (#148) ([filecoin-project/go-data-transfer#148](https://github.com/filecoin-project/go-data-transfer/pull/148))
  - enable codecov. (#146) ([filecoin-project/go-data-transfer#146](https://github.com/filecoin-project/go-data-transfer/pull/146))
  - Better error message on complete (#145) ([filecoin-project/go-data-transfer#145](https://github.com/filecoin-project/go-data-transfer/pull/145))

Contributors

| Contributor | Commits | Lines ± | Files Changed |
|-------------|---------|---------|---------------|
| dirkmc | 8 | +1492/-750 | 34 |
| raulk | 1 | +2/-2 | 1 |

# go-data-transfer 1.2.8

- github.com/filecoin-project/go-data-transfer:
  - test: check total blocks sent when theres a restart (#140) ([filecoin-project/go-data-transfer#140](https://github.com/filecoin-project/go-data-transfer/pull/140))
  - feat(deps): update to go-graphsync v0.6.0 (#139) ([filecoin-project/go-data-transfer#139](https://github.com/filecoin-project/go-data-transfer/pull/139))
- github.com/ipfs/go-graphsync (v0.5.2 -> v0.6.0):
  - move block allocation into message queue (#140) ([ipfs/go-graphsync#140](https://github.com/ipfs/go-graphsync/pull/140))
  - Response Assembler Refactor (#138) ([ipfs/go-graphsync#138](https://github.com/ipfs/go-graphsync/pull/138))
  - Add error listener on receiver (#136) ([ipfs/go-graphsync#136](https://github.com/ipfs/go-graphsync/pull/136))
  - Run testplan on in CI (#137) ([ipfs/go-graphsync#137](https://github.com/ipfs/go-graphsync/pull/137))
  - fix(responsemanager): fix network error propogation (#133) ([ipfs/go-graphsync#133](https://github.com/ipfs/go-graphsync/pull/133))
  - testground test for graphsync (#132) ([ipfs/go-graphsync#132](https://github.com/ipfs/go-graphsync/pull/132))

Contributors

| Contributor | Commits | Lines ± | Files Changed |
|-------------|---------|---------|---------------|
| Alex Cruikshank | 4 | +3135/-1785 | 46 |
| Hannah Howard | 4 | +671/-386 | 28 |
| dirkmc | 2 | +369/-81 | 12 |
| hannahhoward | 2 | +38/-15 | 4 |

# go-data-transfer 1.2.7

- github.com/filecoin-project/go-data-transfer:
  - feat: configurable send message timeouts (#136) ([filecoin-project/go-data-transfer#136](https://github.com/filecoin-project/go-data-transfer/pull/136))
  - log request / response events (#137) ([filecoin-project/go-data-transfer#137](https://github.com/filecoin-project/go-data-transfer/pull/137))
  - fix: dont complete transfer because graphsync request was cancelled (#134) ([filecoin-project/go-data-transfer#134](https://github.com/filecoin-project/go-data-transfer/pull/134))
  - feat: better push channel monitor logging (#133) ([filecoin-project/go-data-transfer#133](https://github.com/filecoin-project/go-data-transfer/pull/133))
  - release: v1.2.6 (#132) ([filecoin-project/go-data-transfer#132](https://github.com/filecoin-project/go-data-transfer/pull/132))

Contributors

| Contributor | Commits | Lines ± | Files Changed |
|-------------|---------|---------|---------------|
| dirkmc | 5 | +172/-67 | 12 |

# go-data-transfer 1.2.6

### Changelog

- github.com/filecoin-project/go-data-transfer:
  - add logging to push channel monitor (#131) ([filecoin-project/go-data-transfer#131](https://github.com/filecoin-project/go-data-transfer/pull/131))

Contributors

| Contributor | Commits | Lines ± | Files Changed |
|-------------|---------|---------|---------------|
| dirkmc | 2 | +27/-2 | 2 |

# go-data-transfer 1.2.5

### Changelog

- github.com/filecoin-project/go-data-transfer:
  - feat: limit consecutive restarts with no data transfer (#129) ([filecoin-project/go-data-transfer#129](https://github.com/filecoin-project/go-data-transfer/pull/129))

Contributors

| Contributor | Commits | Lines ± | Files Changed |
|-------------|---------|---------|---------------|
| dirkmc | 2 | +194/-78 | 5 |

# go-data-transfer 1.2.4

### Changelog

- github.com/filecoin-project/go-data-transfer:
  - Automatically restart push channel (#127) ([filecoin-project/go-data-transfer#127](https://github.com/filecoin-project/go-data-transfer/pull/127))
- github.com/ipfs/go-graphsync (v0.5.0 -> v0.5.2):
  - RegisterNetworkErrorListener should fire when there's an error connecting to the peer (#127) ([ipfs/go-graphsync#127](https://github.com/ipfs/go-graphsync/pull/127))
  - Permit multiple data subscriptions per original topic (#128) ([ipfs/go-graphsync#128](https://github.com/ipfs/go-graphsync/pull/128))

Contributors

| Contributor | Commits | Lines ± | Files Changed |
|-------------|---------|---------|---------------|
| dirkmc | 4 | +1072/-74 | 17 |
| Alex Cruikshank | 1 | +188/-110 | 12 |
| hannahhoward | 1 | +30/-14 | 8 |
| Hannah Howard | 1 | +23/-6 | 3 |

# go-data-transfer 1.2.3

### Changelog

- github.com/filecoin-project/go-data-transfer:
  - Better retry config (#124) ([filecoin-project/go-data-transfer#124](https://github.com/filecoin-project/go-data-transfer/pull/124))
  - feat: expose channel state on Manager interface (#125) ([filecoin-project/go-data-transfer#125](https://github.com/filecoin-project/go-data-transfer/pull/125))
  - Fix typo, wrap correct FSM error (#123) ([filecoin-project/go-data-transfer#123](https://github.com/filecoin-project/go-data-transfer/pull/123))

Contributors

| Contributor | Commits | Lines ± | Files Changed |
|-------------|---------|---------|---------------|
| dirkmc | 3 | +167/-7 | 6 |
| Ingar Shu | 1 | +1/-1 | 1 |

# go-data-transfer 1.2.2

### Changelog

- github.com/filecoin-project/go-data-transfer:
  - fix(graphsync): fix UseStore for restarts (#115) ([filecoin-project/go-data-transfer#115](https://github.com/filecoin-project/go-data-transfer/pull/115))

Contributors

| Contributor | Commits | Lines ± | Files Changed |
|-------------|---------|---------|---------------|
| Hannah Howard | 1 | +6/-2 | 1 |

# go-data-transfer 1.2.1

### Changelog

- github.com/filecoin-project/go-data-transfer:
  - Fire cancel locally even if remote cancel fails (#120) ([filecoin-project/go-data-transfer#120](https://github.com/filecoin-project/go-data-transfer/pull/120))
  - fix: respect context when opening stream (#119) ([filecoin-project/go-data-transfer#119](https://github.com/filecoin-project/go-data-transfer/pull/119))

Contributors

| Contributor | Commits | Lines ± | Files Changed |
|-------------|---------|---------|---------------|
| dirkmc | 2 | +17/-3 | 2 |

# go-data-transfer 1.1.0

This release primarily updates to go-libp2p 0.12 to use the new stream interfaces. Additionally, it pulls in a bug fix release of graphsync.

### Changelog

- github.com/filecoin-project/go-data-transfer:
  - feat: update libp2p (#116) ([filecoin-project/go-data-transfer#116](https://github.com/filecoin-project/go-data-transfer/pull/116))
  - docs(CHANGELOG): update for 1.0.1 release ([filecoin-project/go-data-transfer#114](https://github.com/filecoin-project/go-data-transfer/pull/114))
- github.com/ipfs/go-graphsync (v0.4.2 -> v0.5.0):
  - docs(CHANGELOG): update for 0.5.0
  - feat: use go-libp2p-core 0.7.0 stream interfaces (#116) ([ipfs/go-graphsync#116](https://github.com/ipfs/go-graphsync/pull/116))
  - Merge branch 'release/v0.4.3'
  - chore(benchmarks): remove extra files
  - fix(peerresponsemanager): avoid race condition that could result in NPE in link tracker (#118) ([ipfs/go-graphsync#118](https://github.com/ipfs/go-graphsync/pull/118))
  - docs(CHANGELOG): update for 0.4.2 ([ipfs/go-graphsync#117](https://github.com/ipfs/go-graphsync/pull/117))
  - feat(memory): improve memory usage (#110) ([ipfs/go-graphsync#110](https://github.com/ipfs/go-graphsync/pull/110))

Contributors

| Contributor   | Commits | Lines ±  | Files Changed |
|---------------|---------|----------|---------------|
| Steven Allen  |       3 | +393/-37 |             7 |
| Hannah Howard |       2 | +49/-6   |             7 |
| hannahhoward  |       2 | +19/-0   |             3 |

# go-data-transfer 1.0.1

Bug fix release that fixes channel closing and timeout issues

### Changelog

- github.com/filecoin-project/go-data-transfer:
  - fix(impl): reset timeouts (#113) ([filecoin-project/go-data-transfer#113](https://github.com/filecoin-project/go-data-transfer/pull/113))
  - feat(impl): fix shutdown (#112) ([filecoin-project/go-data-transfer#112](https://github.com/filecoin-project/go-data-transfer/pull/112))
  - Remove link to missing design documentation (#111) ([filecoin-project/go-data-transfer#111](https://github.com/filecoin-project/go-data-transfer/pull/111))
  - fix(channels): add nil check (#94) ([filecoin-project/go-data-transfer#94](https://github.com/filecoin-project/go-data-transfer/pull/94))
  - docs(CHANGELOG): update for v1.0.0 ([filecoin-project/go-data-transfer#110](https://github.com/filecoin-project/go-data-transfer/pull/110))

### Contributors

| Contributor | Commits | Lines ± | Files Changed |
|-------------|---------|---------|---------------|
| Hannah Howard | 4 | +240/-64 | 16 |

# go-data-transfer 1.0.0

Major release brings big graphsync improvements and better measuring of data transferred

### Changelog

- github.com/filecoin-project/go-data-transfer:
  - Update graphsync & fix in-progress request memory leak by consuming responses (#109) ([filecoin-project/go-data-transfer#109](https://github.com/filecoin-project/go-data-transfer/pull/109))
  - Correct data transfer Sent stats (#106) ([filecoin-project/go-data-transfer#106](https://github.com/filecoin-project/go-data-transfer/pull/106))
  - Rudimentary Benchmarking (#108) ([filecoin-project/go-data-transfer#108](https://github.com/filecoin-project/go-data-transfer/pull/108))
  - Create SECURITY.md (#105) ([filecoin-project/go-data-transfer#105](https://github.com/filecoin-project/go-data-transfer/pull/105))
  - fix(impl): don't error when channel missing (#107) ([filecoin-project/go-data-transfer#107](https://github.com/filecoin-project/go-data-transfer/pull/107))
  - docs(CHANGELOG): update for 0.9.0 ([filecoin-project/go-data-transfer#103](https://github.com/filecoin-project/go-data-transfer/pull/103))
- github.com/ipfs/go-graphsync (v0.3.0 -> v0.4.2):
  - docs(CHANGELOG): update for 0.4.2
  - fix(notifications): fix lock in close (#115) ([ipfs/go-graphsync#115](https://github.com/ipfs/go-graphsync/pull/115))
  - docs(CHANGELOG): update for v0.4.1 ([ipfs/go-graphsync#114](https://github.com/ipfs/go-graphsync/pull/114))
  - fix(allocator): remove peer from peer status list
  - docs(CHANGELOG): update for v0.4.0
  - docs(CHANGELOG): update for 0.3.1 ([ipfs/go-graphsync#112](https://github.com/ipfs/go-graphsync/pull/112))
  - Update ipld-prime (#111) ([ipfs/go-graphsync#111](https://github.com/ipfs/go-graphsync/pull/111))
  - Add allocator for memory backpressure (#108) ([ipfs/go-graphsync#108](https://github.com/ipfs/go-graphsync/pull/108))
  - Shutdown notifications go routines (#109) ([ipfs/go-graphsync#109](https://github.com/ipfs/go-graphsync/pull/109))
  - Switch to google protobuf generator (#105) ([ipfs/go-graphsync#105](https://github.com/ipfs/go-graphsync/pull/105))
  - feat(CHANGELOG): update for 0.3.0 ([ipfs/go-graphsync#104](https://github.com/ipfs/go-graphsync/pull/104))

### Contributors

| Contributor | Commits | Lines ± | Files Changed |
|-------------|---------|---------|---------------|
| Hannah Howard | 8 | +1745/-1666 | 40 |
| Aarsh Shah | 1 | +132/-40 | 14 |
| hannahhoward | 5 | +74/-4 | 7 |
| David Dias | 1 | +9/-0 | 1 |

# go-data-transfer 0.9.0

Major release of the 1.1 data transfer protocol, which supports restarts of data transfers.

### Changelog

- github.com/filecoin-project/go-data-transfer:
  - Message compatibility on graphsync (#102) ([filecoin-project/go-data-transfer#102](https://github.com/filecoin-project/go-data-transfer/pull/102))
  - Handle network errors/stalls (#101) ([filecoin-project/go-data-transfer#101](https://github.com/filecoin-project/go-data-transfer/pull/101))
  - Resume Data Transfer (#100) ([filecoin-project/go-data-transfer#100](https://github.com/filecoin-project/go-data-transfer/pull/100))
  - docs(CHANGELOG): update for 0.6.7 release ([filecoin-project/go-data-transfer#98](https://github.com/filecoin-project/go-data-transfer/pull/98))
- github.com/ipfs/go-graphsync (v0.2.1 -> v0.3.0):
  - feat(CHANGELOG): update for 0.3.0
  - docs(CHANGELOG): update for 0.2.1 ([ipfs/go-graphsync#103](https://github.com/ipfs/go-graphsync/pull/103))
  - Track actual network operations in a response (#102) ([ipfs/go-graphsync#102](https://github.com/ipfs/go-graphsync/pull/102))
  - feat(responsecache): prune blocks more intelligently (#101) ([ipfs/go-graphsync#101](https://github.com/ipfs/go-graphsync/pull/101))

### Contributors

| Contributor | Commits | Lines ± | Files Changed |
|-------------|---------|---------|---------------|
| Aarsh Shah | 1 | +9597/-2220 | 67 |
| Hannah Howard | 4 | +2355/-1018 | 51 |
| hannahhoward | 1 | +25/-3 | 4 |

# go-data-transfer 0.6.7

Minor update w/ fixes to support go-fil-markets 0.7.0

### Changelog

- github.com/filecoin-project/go-data-transfer:
  - Feat/cleanup errors (#90) ([filecoin-project/go-data-transfer#90](https://github.com/filecoin-project/go-data-transfer/pull/90))
  - Disambiguate whether a revalidator recognized a request when checking for a need to revalidate (#87) ([filecoin-project/go-data-transfer#87](https://github.com/filecoin-project/go-data-transfer/pull/87))
  - docs(CHANGELOG): update for 0.6.6 ([filecoin-project/go-data-transfer#89](https://github.com/filecoin-project/go-data-transfer/pull/89))

### Contributors

| Contributor | Commits | Lines ± | Files Changed |
|-------------|---------|---------|---------------|
| Hannah Howard | 2 | +167/-30 | 9 |

# go-data-transfer 0.6.6

Dependency update - go graphsync fix

### Changelog

- github.com/filecoin-project/go-data-transfer:
  - feat(deps): update graphsync (#86) ([filecoin-project/go-data-transfer#86](https://github.com/filecoin-project/go-data-transfer/pull/86))
  - docs(CHANGELOG): updates for 0.6.5 ([filecoin-project/go-data-transfer#85](https://github.com/filecoin-project/go-data-transfer/pull/85))
- github.com/ipfs/go-graphsync (v0.2.0 -> v0.2.1):
  - docs(CHANGELOG): update for 0.2.1
  - Release/0.2.0 ([ipfs/go-graphsync#99](https://github.com/ipfs/go-graphsync/pull/99))
  - fix(metadata): fix cbor-gen (#98) ([ipfs/go-graphsync#98](https://github.com/ipfs/go-graphsync/pull/98))

### Contributors

| Contributor | Commits | Lines ± | Files Changed |
|-------------|---------|---------|---------------|
| hannahhoward | 1 | +83/-68 | 1 |
| Hannah Howard | 2 | +15/-19 | 5 |

# go-data-transfer 0.6.5

Dependency update - go-graphsync and go-ipld-prime

### Changelog

- github.com/filecoin-project/go-data-transfer:
  - feat(deps): update graphsync 0.2.0 (#83) ([filecoin-project/go-data-transfer#83](https://github.com/filecoin-project/go-data-transfer/pull/83))
  - docs(CHANGELOG): update for 0.6.4 ([filecoin-project/go-data-transfer#82](https://github.com/filecoin-project/go-data-transfer/pull/82))
- github.com/hannahhoward/cbor-gen-for (v0.0.0-20191218204337-9ab7b1bcc099 -> v0.0.0-20200817222906-ea96cece81f1):
  - add flag to select map encoding ([hannahhoward/cbor-gen-for#1](https://github.com/hannahhoward/cbor-gen-for/pull/1))
  - fix(deps): update cbor-gen-to-latest
- github.com/ipfs/go-graphsync (v0.1.2 -> v0.2.0):
  - docs(CHANGELOG): update for 0.2.0
  - style(imports): fix imports
  - fix(selectorvalidator): memory optimization (#97) ([ipfs/go-graphsync#97](https://github.com/ipfs/go-graphsync/pull/97))
  - Update go-ipld-prime@v0.5.0 (#92) ([ipfs/go-graphsync#92](https://github.com/ipfs/go-graphsync/pull/92))
  - refactor(metadata): use cbor-gen encoding (#96) ([ipfs/go-graphsync#96](https://github.com/ipfs/go-graphsync/pull/96))
  - Release/v0.1.2 ([ipfs/go-graphsync#95](https://github.com/ipfs/go-graphsync/pull/95))
  - Return Request context cancelled error (#93) ([ipfs/go-graphsync#93](https://github.com/ipfs/go-graphsync/pull/93))
  - feat(benchmarks): add p2p stress test (#91) ([ipfs/go-graphsync#91](https://github.com/ipfs/go-graphsync/pull/91))

### Contributors

| Contributor | Commits | Lines ± | Files Changed |
|-------------|---------|---------|---------------|
| Eric Myhre | 1 | +2919/-121 | 39 |
| Hannah Howard | 4 | +453/-143 | 29 |
| hannahhoward | 3 | +83/-63 | 10 |
| whyrusleeping | 1 | +31/-18 | 2 |
| Aarsh Shah | 1 | +27/-1 | 3 |

# go-data-transfer 0.6.4

security fix for messages

### Changelog

- github.com/filecoin-project/go-data-transfer:
  - Ensure valid messages are returned from FromNet() (#74) ([filecoin-project/go-data-transfer#74](https://github.com/filecoin-project/go-data-transfer/pull/74))
  - Release/v0.6.3 ([filecoin-project/go-data-transfer#70](https://github.com/filecoin-project/go-data-transfer/pull/70))

### Contributors

| Contributor | Commits | Lines ± | Files Changed |
|-------------|---------|---------|---------------|
| Ingar Shu | 1 | +20/-1 | 2 |

# go-data-transfer 0.6.3

Primarily a bug fix release-- graphsync performance and some better shutdown
logic

### Changelog

- github.com/filecoin-project/go-data-transfer:
  - fix(deps): update graphsync, small cleanup
  - Stop data transfer correctly and some minor cleanp (#69) ([filecoin-project/go-data-transfer#69](https://github.com/filecoin-project/go-data-transfer/pull/69))
  - docs(CHANGELOG): update for 0.6.2 release ([filecoin-project/go-data-transfer#68](https://github.com/filecoin-project/go-data-transfer/pull/68))
- github.com/ipfs/go-graphsync (v0.1.1 -> v0.1.2):
  - fix(asyncloader): remove send on close channel
  - docs(CHANGELOG): update for 0.1.2 release
  - Benchmark framework + First memory fixes (#89) ([ipfs/go-graphsync#89](https://github.com/ipfs/go-graphsync/pull/89))
  - docs(CHANGELOG): update for v0.1.1 ([ipfs/go-graphsync#85](https://github.com/ipfs/go-graphsync/pull/85))

### Contributors

| Contributor | Commits | Lines ± | Files Changed |
|-------------|---------|---------|---------------|
| Hannah Howard | 1 | +1055/-39 | 17 |
| Aarsh Shah | 1 | +53/-68 | 8 |
| hannahhoward | 3 | +67/-34 | 11 |

# go-data-transfer 0.6.2

Minor bug fix release for request cancelling

### Changelog

- github.com/filecoin-project/go-data-transfer:
  - Fix Pull Request Cancelling (#67) ([filecoin-project/go-data-transfer#67](https://github.com/filecoin-project/go-data-transfer/pull/67))
  - docs(CHANGELOG): update for 0.6.1 ([filecoin-project/go-data-transfer#66](https://github.com/filecoin-project/go-data-transfer/pull/66))

### Contributors

| Contributor | Commits | Lines ± | Files Changed |
|-------------|---------|---------|---------------|
| Hannah Howard | 1 | +265/-9 | 4 |

# go-data-transfer 0.6.1

Update graphsync with critical bug fix for multiple transfers across custom stores

### Changelog

- github.com/filecoin-project/go-data-transfer:
  - Update graphsync 0.1.1 (#65) ([filecoin-project/go-data-transfer#65](https://github.com/filecoin-project/go-data-transfer/pull/65))
- github.com/ipfs/go-graphsync (v0.1.0 -> v0.1.1):
  - docs(CHANGELOG): update for v0.1.1
  - docs(CHANGELOG): update for v0.1.0 release ([ipfs/go-graphsync#84](https://github.com/ipfs/go-graphsync/pull/84))
  - Dedup by key extension (#83) ([ipfs/go-graphsync#83](https://github.com/ipfs/go-graphsync/pull/83))

### Contributors

| Contributor | Commits | Lines ± | Files Changed |
|-------------|---------|---------|---------------|
| Hannah Howard | 2 | +456/-57 | 17 |
| hannahhoward | 1 | +18/-1 | 2 |

# go-data-transfer 0.6.0

Includes two small breaking change updates:

- Update go-ipfs-blockstore to address blocks by-hash instead of by-cid. This brings go-data-transfer in-line with lotus.
- Update cbor-gen for some performance improvements and some API-breaking changes.

### Changelog

- github.com/filecoin-project/go-data-transfer:
  - Update cbor-gen (#63) ([filecoin-project/go-data-transfer#63](https://github.com/filecoin-project/go-data-transfer/pull/63))

### Contributors

| Contributor  | Commits | Lines ± | Files Changed |
|--------------|---------|---------|---------------|
| Steven Allen |       1 | +30/-23 |             5 |

# go-data-transfer 0.5.3

Minor fixes + update to release process

### Changelog

- github.com/filecoin-project/go-data-transfer:
  - fix(deps): update graphsync
  - Release infrastructure (#61) ([filecoin-project/go-data-transfer#61](https://github.com/filecoin-project/go-data-transfer/pull/61))
  - Update cbor-gen (#60) ([filecoin-project/go-data-transfer#60](https://github.com/filecoin-project/go-data-transfer/pull/60))
- github.com/ipfs/go-graphsync (v0.0.6-0.20200731020347-9ff2ade94aa4 -> v0.1.0):
  - docs(CHANGELOG): update for v0.1.0 release
  - Release infrastructure (#81) ([ipfs/go-graphsync#81](https://github.com/ipfs/go-graphsync/pull/81))

### Contributors

| Contributor | Commits | Lines ± | Files Changed |
|-------------|---------|---------|---------------|
| Hannah Howard | 2 | +1202/-223 | 91 |
| Łukasz Magiera | 1 | +176/-176 | 8 |
| hannahhoward | 2 | +48/-3 | 3 |

# go-data-transfer 0.5.2

Security fix release

### Changelog

- github.com/filecoin-project/go-data-transfer:
  - fix(deps): update graphsync
  - fix(message): add error check to FromNet (#59) ([filecoin-project/go-data-transfer#59](https://github.com/filecoin-project/go-data-transfer/pull/59))
- github.com/ipfs/go-graphsync (v0.0.6-0.20200721211002-c376cbe14c0a -> v0.0.6-0.20200731020347-9ff2ade94aa4):
  - feat(persistenceoptions): add unregister ability (#80) ([ipfs/go-graphsync#80](https://github.com/ipfs/go-graphsync/pull/80))
  - fix(message): regen protobuf code (#79) ([ipfs/go-graphsync#79](https://github.com/ipfs/go-graphsync/pull/79))

### Contributors

| Contributor | Commits | Lines ± | Files Changed |
|-------------|---------|---------|---------------|
| Hannah Howard | 3 | +442/-302 | 7 |
| hannahhoward | 1 | +3/-3 | 2 |

# go-data-transfer v0.5.1

Support custom configruation of transports

### Changelog

- github.com/filecoin-project/go-data-transfer:
  - Allow custom configuration of transports (#57) ([filecoin-project/go-data-transfer#57](https://github.com/filecoin-project/go-data-transfer/pull/57))
- github.com/ipfs/go-graphsync (v0.0.6-0.20200715204712-ef06b3d32e83 -> v0.0.6-0.20200721211002-c376cbe14c0a):
  - feat(persistenceoptions): add unregister ability

### Contributors

| Contributor | Commits | Lines ± | Files Changed |
|-------------|---------|---------|---------------|
| Hannah Howard | 1 | +1049/-751 | 35 |
| hannahhoward | 1 | +113/-32 | 5 |

# go-data-transfer 0.5.0

Additional changes to support implementation of retrieval on top of go-data-transfer

### Changelog

- github.com/filecoin-project/go-data-transfer:
  - Minor fixes for retrieval on data transfer (#56) ([filecoin-project/go-data-transfer#56](https://github.com/filecoin-project/go-data-transfer/pull/56))
- github.com/ipfs/go-graphsync (v0.0.6-0.20200708073926-caa872f68b2c -> v0.0.6-0.20200715204712-ef06b3d32e83):
  - feat(requestmanager): run response hooks on completed requests (#77) ([ipfs/go-graphsync#77](https://github.com/ipfs/go-graphsync/pull/77))
  - Revert "add extensions on complete (#76)"
  - add extensions on complete (#76) ([ipfs/go-graphsync#76](https://github.com/ipfs/go-graphsync/pull/76))

### Contributors

| Contributor | Commits | Lines ± | Files Changed |
|-------------|---------|---------|---------------|
| Hannah Howard | 3 | +515/-218 | 26 |
| hannahhoward | 1 | +155/-270 | 9 |

# go-data-transfer 0.4.0

Major rewrite of library -- transports, persisted state, revalidators, etc. To support retrieval

### Changelog

- github.com/filecoin-project/go-data-transfer:
  - The new data transfer (#55) ([filecoin-project/go-data-transfer#55](https://github.com/filecoin-project/go-data-transfer/pull/55))
  - Actually track progress for send/receive (#53) ([filecoin-project/go-data-transfer#53](https://github.com/filecoin-project/go-data-transfer/pull/53))
- github.com/ipfs/go-graphsync (v0.0.6-0.20200504202014-9d5f2c26a103 -> v0.0.6-0.20200708073926-caa872f68b2c):
  - All changes to date including pause requests & start paused, along with new adds for cleanups and checking of execution (#75) ([ipfs/go-graphsync#75](https://github.com/ipfs/go-graphsync/pull/75))
  - More fine grained response controls (#71) ([ipfs/go-graphsync#71](https://github.com/ipfs/go-graphsync/pull/71))
  - Refactor request execution and use IPLD SkipMe functionality for proper partial results on a request (#70) ([ipfs/go-graphsync#70](https://github.com/ipfs/go-graphsync/pull/70))
  - feat(graphsync): implement do-no-send-cids extension (#69) ([ipfs/go-graphsync#69](https://github.com/ipfs/go-graphsync/pull/69))
  - Incoming Block Hooks (#68) ([ipfs/go-graphsync#68](https://github.com/ipfs/go-graphsync/pull/68))

### Contributors

| Contributor | Commits | Lines ± | Files Changed |
|-------------|---------|---------|---------------|
| Hannah Howard | 7 | +12381/-4583 | 133 |

# go-data-transfer 0.3.0

Additional refactors to refactors to registry

### Changelog 
- github.com/filecoin-project/go-data-transfer:
  - feat(graphsyncimpl): fix open/close events (#52) ([filecoin-project/go-data-transfer#52](https://github.com/filecoin-project/go-data-transfer/pull/52))
  - chore(deps): update graphsync ([filecoin-project/go-data-transfer#51](https://github.com/filecoin-project/go-data-transfer/pull/51))
  - Refactor registry and encoding (#50) ([filecoin-project/go-data-transfer#50](https://github.com/filecoin-project/go-data-transfer/pull/50))

### Contributors

| Contributor | Commits | Lines ± | Files Changed |
|-------------|---------|---------|---------------|
| Hannah Howard | 2 | +993/-496 | 30 |

# go-data-transfer 0.2.1

Bug fix release -- critical nil check

### Changelog

- github.com/filecoin-project/go-data-transfer:
  - chore(deps): update graphsync
- github.com/ipfs/go-graphsync (v0.0.6-0.20200428204348-97a8cf76a482 -> v0.0.6-0.20200504202014-9d5f2c26a103):
  - fix(responsemanager): add nil check (#67) ([ipfs/go-graphsync#67](https://github.com/ipfs/go-graphsync/pull/67))
  - Add autocomment configuration

### Contributors

| Contributor | Commits | Lines ± | Files Changed |
|-------------|---------|---------|---------------|
| Hector Sanjuan | 1 | +68/-0 | 1 |
| hannahhoward | 1 | +3/-3 | 2 |
| Hannah Howard | 1 | +4/-0 | 1 |

# go-data-transfer 0.2.0

Initial extracted release for Testnet Phase 2 (v0.1.0 + v0.1.1 were lotus tags prior to extraction)

### Changelog

- github.com/filecoin-project/go-data-transfer:
  - Upgrade graphsync + ipld-prime (#49) ([filecoin-project/go-data-transfer#49](https://github.com/filecoin-project/go-data-transfer/pull/49))
  - Use extracted generic pubsub (#48) ([filecoin-project/go-data-transfer#48](https://github.com/filecoin-project/go-data-transfer/pull/48))
  - Refactor & Cleanup In Preparation For Added Complexity (#47) ([filecoin-project/go-data-transfer#47](https://github.com/filecoin-project/go-data-transfer/pull/47))
  - feat(graphsync): complete notifications for responder (#46) ([filecoin-project/go-data-transfer#46](https://github.com/filecoin-project/go-data-transfer/pull/46))
  - Update graphsync ([filecoin-project/go-data-transfer#45](https://github.com/filecoin-project/go-data-transfer/pull/45))
  - docs(docs): remove outdated docs
  - docs(README): clean up README
  - docs(license): add license + contrib
  - ci(circle): add config
  - build(datatransfer): add go.mod
  - build(cbor-gen): add tools for cbor-gen-for .
  - fix links in datatransfer README (#11) ([filecoin-project/go-data-transfer#11](https://github.com/filecoin-project/go-data-transfer/pull/11))
  - feat(shared): add shared tools and types (#9) ([filecoin-project/go-data-transfer#9](https://github.com/filecoin-project/go-data-transfer/pull/9))
  - Feat/datatransfer readme, contributing, design doc (rename)
  - refactor(datatransfer): move to local module
  - feat(datatransfer): switch to graphsync implementation
  - Don't respond with error in gsReqRcdHook when we can't find the datatransfer extension. (#754) ([filecoin-project/go-data-transfer#754](https://github.com/filecoin-project/go-data-transfer/pull/754))
  - Feat/dt subscribe, file Xfer round trip (#720) ([filecoin-project/go-data-transfer#720](https://github.com/filecoin-project/go-data-transfer/pull/720))
  - Feat/dt gs pullrequests (#693) ([filecoin-project/go-data-transfer#693](https://github.com/filecoin-project/go-data-transfer/pull/693))
  - DTM sends data over graphsync for validated push requests (#665) ([filecoin-project/go-data-transfer#665](https://github.com/filecoin-project/go-data-transfer/pull/665))
  - Techdebt/dt split graphsync impl receiver (#651) ([filecoin-project/go-data-transfer#651](https://github.com/filecoin-project/go-data-transfer/pull/651))
  - Feat/dt initiator cleanup (#645) ([filecoin-project/go-data-transfer#645](https://github.com/filecoin-project/go-data-transfer/pull/645))
  - Feat/dt graphsync pullreqs (#627) ([filecoin-project/go-data-transfer#627](https://github.com/filecoin-project/go-data-transfer/pull/627))
  - fix(datatransfer): fix tests
  - Graphsync response is scheduled when a valid push request is received (#625) ([filecoin-project/go-data-transfer#625](https://github.com/filecoin-project/go-data-transfer/pull/625))
  - responses alert subscribers when request is not accepted (#607) ([filecoin-project/go-data-transfer#607](https://github.com/filecoin-project/go-data-transfer/pull/607))
  - feat(datatransfer): milestone 2 infrastructure
  - other tests passing
  - send data transfer response
  - a better reflection
  - remove unused fmt import in graphsync_test
  - cleanup for PR
  - tests passing
  - Initiate push and pull requests (#536) ([filecoin-project/go-data-transfer#536](https://github.com/filecoin-project/go-data-transfer/pull/536))
  - Fix tests
  - Respond to PR comments: * Make DataTransferRequest/Response be returned in from Net * Regenerate cbor_gen and fix the generator caller so it works better * Please the linters
  - Cleanup for PR, clarifying and additional comments
  - Some cleanup for PR
  - all message tests passing, some others in datatransfer
  - WIP trying out some stuff * Embed request/response in message so all the interfaces work AND the CBOR unmarshaling works: this is more like the spec anyway * get rid of pb stuff
  - * Bring cbor-gen stuff into datatransfer package * make transferRequest private struct * add transferResponse + funcs * Rename VoucherID to VoucherType * more tests passing
  - WIP using CBOR encoding for dataxfermsg
  - feat(datatransfer): setup implementation path
  - Duplicate comment ([filecoin-project/go-data-transfer#619](https://github.com/filecoin-project/go-data-transfer/pull/619))
  - fix typo ([filecoin-project/go-data-transfer#621](https://github.com/filecoin-project/go-data-transfer/pull/621))
  - fix types typo
  - refactor(datatransfer): implement style fixes
  - refactor(deals): move type instantiation to modules
  - refactor(datatransfer): xerrors, cbor-gen, tweaks
  - feat(datatransfer): make dag service dt async
  - refactor(datatransfer): add comments, renames
  - feat(datatransfer): integration w/ simple merkledag

### Contributors

| Contributor | Commits | Lines ± | Files Changed |
|-------------|---------|---------|---------------|
| Shannon Wells | 12 | +4337/-3455 | 53 |
| hannahhoward | 20 | +5090/-1692 | 99 |
| shannonwells | 13 | +1720/-983 | 65 |
| Hannah Howard | 6 | +1393/-1262 | 45 |
| wanghui | 2 | +4/-4 | 2 |
| 郭光华 | 1 | +0/-1 | 1 |

### 🙌🏽 Want to contribute?

Would you like to contribute to this repo and don’t know how? Here are a few places you can get started:

- Check out the [Contributing Guidelines](https://github.com/filecoin-project/go-data-transfer/blob/master/CONTRIBUTING.md)
- Look for issues with the `good-first-issue` label in [go-fil-markets](https://github.com/filecoin-project/go-data-transfer/issues?utf8=%E2%9C%93&q=is%3Aissue+is%3Aopen+label%3A%22e-good-first-issue%22+)<|MERGE_RESOLUTION|>--- conflicted
+++ resolved
@@ -1,7 +1,5 @@
 # go-data-transfer changelog
 
-<<<<<<< HEAD
-=======
 # go-data-transfer 1.6.0
 
 - github.com/filecoin-project/go-data-transfer:
@@ -14,7 +12,6 @@
 |-------------|---------|---------|---------------|
 | Dirk McCormick | 2 | +41/-105 | 5 |
 
->>>>>>> 9e62e30c
 # go-data-transfer 1.5.0
 
 Support the data transfer being restarted.
