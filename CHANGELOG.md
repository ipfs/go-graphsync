--- conflicted
+++ resolved
@@ -1,38 +1,40 @@
 # go-data-transfer changelog
 
-<<<<<<< HEAD
 # go-data-transfer 1.12.0
 
 new context data stores and improved diagnostics
-=======
-# go-data-transfer 1.11.7
-
-Backport 1.12.0 change & update graphsync v0.10.7
->>>>>>> 5b5b48c8
-
-### Changelog
-
-- github.com/filecoin-project/go-data-transfer:
-<<<<<<< HEAD
+
+### Changelog
+
+- github.com/filecoin-project/go-data-transfer:
   - Improve GraphSync Transport Diagnostics (#287) ([filecoin-project/go-data-transfer#287](https://github.com/filecoin-project/go-data-transfer/pull/287))
   - Update to graphsync v0.11.0 (#286) ([filecoin-project/go-data-transfer#286](https://github.com/filecoin-project/go-data-transfer/pull/286))
   - update to context datastores (#283) ([filecoin-project/go-data-transfer#283](https://github.com/filecoin-project/go-data-transfer/pull/283))
-=======
+
+### Contributors
+
+| Contributor | Commits | Lines ± | Files Changed |
+|-------------|---------|---------|---------------|
+| Whyrusleeping | 1 | +544/-102 | 5 |
+| Aayush Rajasekaran | 1 | +269/-68 | 2 |
+| Hannah Howard | 1 | +132/-7 | 2 |
+
+# go-data-transfer 1.11.7
+
+Backport 1.12.0 change & update graphsync v0.10.7
+
+### Changelog
+
+- github.com/filecoin-project/go-data-transfer:
   - Merge updates from 1.12.0
 - github.com/ipfs/go-graphsync (v0.11.0 -> v0.10.7):
   - docs(CHANGELOG): update for v0.10.7 release
   - Merge commits from main to v0.10.x release branch
->>>>>>> 5b5b48c8
-
-### Contributors
-
-| Contributor | Commits | Lines ± | Files Changed |
-|-------------|---------|---------|---------------|
-<<<<<<< HEAD
-| Whyrusleeping | 1 | +544/-102 | 5 |
-| Aayush Rajasekaran | 1 | +269/-68 | 2 |
-| Hannah Howard | 1 | +132/-7 | 2 |
-=======
+
+### Contributors
+
+| Contributor | Commits | Lines ± | Files Changed |
+|-------------|---------|---------|---------------|
 | Rod Vagg | 1 | +1417/-408 | 43 |
 | Hannah Howard | 1 | +160/-18 | 6 |
 | hannahhoward | 1 | +19/-2 | 3 |
@@ -69,7 +71,6 @@
 | web3-bot | 1 | +214/-82 | 11 |
 | hannahhoward | 4 | +91/-17 | 12 |
 | dirkmc | 1 | +14/-7 | 5 |
->>>>>>> 5b5b48c8
 
 # go-data-transfer 1.11.5
 
