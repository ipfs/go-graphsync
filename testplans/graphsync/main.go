package main

import (
	"context"
	"crypto/rand"
	"encoding/json"
	"fmt"
	"io"
	"io/ioutil"
	"net"
	"net/http"
	"os"
	"path/filepath"
	goruntime "runtime"
	"runtime/pprof"
	"strings"
	gosync "sync"
	"time"

	dgbadger "github.com/dgraph-io/badger/v2"
	"github.com/dustin/go-humanize"
	allselector "github.com/hannahhoward/all-selector"
	"github.com/ipfs/go-blockservice"
	"github.com/ipfs/go-cid"
	ds "github.com/ipfs/go-datastore"
	dss "github.com/ipfs/go-datastore/sync"
	badgerds "github.com/ipfs/go-ds-badger2"
	blockstore "github.com/ipfs/go-ipfs-blockstore"
	chunk "github.com/ipfs/go-ipfs-chunker"
	offline "github.com/ipfs/go-ipfs-exchange-offline"
	files "github.com/ipfs/go-ipfs-files"
	format "github.com/ipfs/go-ipld-format"
	"github.com/ipfs/go-merkledag"
	"github.com/ipfs/go-unixfs/importer/balanced"
	ihelper "github.com/ipfs/go-unixfs/importer/helpers"
	cidlink "github.com/ipld/go-ipld-prime/linking/cid"
	"github.com/libp2p/go-libp2p"
	"github.com/libp2p/go-libp2p-core/host"
	"github.com/libp2p/go-libp2p-core/metrics"
	"github.com/libp2p/go-libp2p-core/peer"
	gostream "github.com/libp2p/go-libp2p-gostream"
	p2phttp "github.com/libp2p/go-libp2p-http"
	noise "github.com/libp2p/go-libp2p-noise"
	secio "github.com/libp2p/go-libp2p-secio"
	tls "github.com/libp2p/go-libp2p-tls"
	ma "github.com/multiformats/go-multiaddr"
	"github.com/testground/sdk-go/network"
	"github.com/testground/sdk-go/run"
	"github.com/testground/sdk-go/runtime"
	"github.com/testground/sdk-go/sync"
	"golang.org/x/sync/errgroup"

	gs "github.com/ipfs/go-graphsync"
	gsi "github.com/ipfs/go-graphsync/impl"
	gsnet "github.com/ipfs/go-graphsync/network"
	"github.com/ipfs/go-graphsync/storeutil"
)

type AddrInfo struct {
	peerAddr *peer.AddrInfo
	ip       net.IP
}

func (pi AddrInfo) MarshalJSON() ([]byte, error) {
	out := make(map[string]interface{})
	peerJSON, err := pi.peerAddr.MarshalJSON()
	if err != nil {
		panic(fmt.Sprintf("error marshaling: %v", err))
	}
	out["PEER"] = string(peerJSON)

	ip, err := pi.ip.MarshalText()
	if err != nil {
		panic(fmt.Sprintf("error marshaling: %v", err))
	}
	out["IP"] = string(ip)
	return json.Marshal(out)
}

func (pi *AddrInfo) UnmarshalJSON(b []byte) error {
	var data map[string]interface{}
	err := json.Unmarshal(b, &data)
	if err != nil {
		panic(fmt.Sprintf("error unmarshaling: %v", err))
	}

	var pa peer.AddrInfo
	pi.peerAddr = &pa
	peerAddrData := data["PEER"].(string)
	var peerData map[string]interface{}
	err = json.Unmarshal([]byte(peerAddrData), &peerData)
	if err != nil {
		panic(err)
	}
	pid, err := peer.Decode(peerData["ID"].(string))
	if err != nil {
		panic(err)
	}
	pi.peerAddr.ID = pid
	addrs, ok := peerData["Addrs"].([]interface{})
	if ok {
		for _, a := range addrs {
			pi.peerAddr.Addrs = append(pi.peerAddr.Addrs, ma.StringCast(a.(string)))
		}
	}

	if err := pi.ip.UnmarshalText([]byte(data["IP"].(string))); err != nil {
		panic(fmt.Sprintf("error unmarshaling: %v", err))
	}
	return nil
}

var testcases = map[string]interface{}{
	"stress": run.InitializedTestCaseFn(runStress),
}

func main() {
	run.InvokeMap(testcases)
}

type networkParams struct {
	latency   time.Duration
	bandwidth uint64
}

func (p networkParams) String() string {
	return fmt.Sprintf("<lat: %s, bandwidth: %d>", p.latency, p.bandwidth)
}

func runStress(runenv *runtime.RunEnv, initCtx *run.InitContext) error {
	var (
		size             = runenv.SizeParam("size")
		concurrency      = runenv.IntParam("concurrency")
		blockDiagnostics = runenv.BooleanParam("block_diagnostics")
		networkParams    = parseNetworkConfig(runenv)
		memorySnapshots  = parseMemorySnapshotsParam(runenv)
<<<<<<< HEAD
=======
		useCarStores     = runenv.BooleanParam("use_car_stores")
>>>>>>> 2532859c
	)
	runenv.RecordMessage("started test instance")
	runenv.RecordMessage("network params: %v", networkParams)

	ctx, cancel := context.WithTimeout(context.Background(), 30*time.Minute)
	defer cancel()

	initCtx.MustWaitAllInstancesInitialized(ctx)

	host, ip, peers, _ := makeHost(ctx, runenv, initCtx)
	defer host.Close()

	datastore, err := createDatastore(runenv.BooleanParam("disk_store"))
	if err != nil {
		runenv.RecordMessage("datastore error: %s", err.Error())
		return err
	}

	maxMemoryPerPeer := runenv.SizeParam("max_memory_per_peer")
	maxMemoryTotal := runenv.SizeParam("max_memory_total")
	maxInProgressRequests := runenv.IntParam("max_in_progress_requests")
	var (
		// make datastore, blockstore, dag service, graphsync
		bs     = blockstore.NewBlockstore(dss.MutexWrap(datastore))
		dagsrv = merkledag.NewDAGService(blockservice.New(bs, offline.Exchange(bs)))
		gsync  = gsi.New(ctx,
			gsnet.NewFromLibp2pHost(host),
			storeutil.LoaderForBlockstore(bs),
			storeutil.StorerForBlockstore(bs),
			gsi.MaxMemoryPerPeerResponder(maxMemoryPerPeer),
			gsi.MaxMemoryResponder(maxMemoryTotal),
			gsi.MaxInProgressRequests(uint64(maxInProgressRequests)),
		)
		recorder = &runRecorder{memorySnapshots: memorySnapshots, blockDiagnostics: blockDiagnostics, runenv: runenv}
	)

	startTimes := make(map[struct {
		peer.ID
		gs.RequestID
	}]time.Time)
	var startTimesLk gosync.RWMutex
	gsync.RegisterIncomingRequestHook(func(p peer.ID, request gs.RequestData, hookActions gs.IncomingRequestHookActions) {
		hookActions.ValidateRequest()
		startTimesLk.Lock()
		startTimes[struct {
			peer.ID
			gs.RequestID
		}{p, request.ID()}] = time.Now()
		startTimesLk.Unlock()
<<<<<<< HEAD
=======
		if useCarStores {
			hookActions.UsePersistenceOption(request.Root().String())
		}
>>>>>>> 2532859c
	})
	gsync.RegisterOutgoingRequestHook(func(p peer.ID, request gs.RequestData, hookActions gs.OutgoingRequestHookActions) {
		startTimesLk.Lock()
		startTimes[struct {
			peer.ID
			gs.RequestID
		}{p, request.ID()}] = time.Now()
		startTimesLk.Unlock()
<<<<<<< HEAD
=======
		if useCarStores {
			hookActions.UsePersistenceOption(request.Root().String())
		}
>>>>>>> 2532859c
	})
	gsync.RegisterCompletedResponseListener(func(p peer.ID, request gs.RequestData, status gs.ResponseStatusCode) {
		startTimesLk.RLock()
		startTime, ok := startTimes[struct {
			peer.ID
			gs.RequestID
		}{p, request.ID()}]
		startTimesLk.RUnlock()
		if ok && status == gs.RequestCompletedFull {
			duration := time.Since(startTime)
			recorder.recordRun(duration)
		}
	})
	gsync.RegisterOutgoingBlockHook(func(p peer.ID, request gs.RequestData, block gs.BlockData, ha gs.OutgoingBlockHookActions) {
		startTimesLk.RLock()
		startTime := startTimes[struct {
			peer.ID
			gs.RequestID
		}{p, request.ID()}]
		startTimesLk.RUnlock()
		recorder.recordBlockQueued(fmt.Sprintf("for request %d at %s", request.ID(), time.Since(startTime)))
	})
	gsync.RegisterBlockSentListener(func(p peer.ID, request gs.RequestData, block gs.BlockData) {
		startTimesLk.RLock()
		startTime := startTimes[struct {
			peer.ID
			gs.RequestID
		}{p, request.ID()}]
		startTimesLk.RUnlock()
		recorder.recordBlock(fmt.Sprintf("sent for request %d at %s", request.ID(), time.Since(startTime)))
	})
	gsync.RegisterIncomingResponseHook(func(p peer.ID, response gs.ResponseData, actions gs.IncomingResponseHookActions) {
		startTimesLk.RLock()
		startTime := startTimes[struct {
			peer.ID
			gs.RequestID
		}{p, response.RequestID()}]
		startTimesLk.RUnlock()
		recorder.recordResponse(fmt.Sprintf("for request %d at %s", response.RequestID(), time.Since(startTime)))
	})
	gsync.RegisterIncomingBlockHook(func(p peer.ID, response gs.ResponseData, block gs.BlockData, ha gs.IncomingBlockHookActions) {
		startTimesLk.RLock()
		startTime := startTimes[struct {
			peer.ID
			gs.RequestID
		}{p, response.RequestID()}]
		startTimesLk.RUnlock()
		recorder.recordBlock(fmt.Sprintf("processed for request %d, cid %s, at %s", response.RequestID(), block.Link().String(), time.Since(startTime)))
	})
	defer initCtx.SyncClient.MustSignalAndWait(ctx, "done", runenv.TestInstanceCount)

	switch runenv.TestGroupID {
	case "providers":
		if runenv.TestGroupInstanceCount > 1 {
			panic("test case only supports one provider")
		}

		runenv.RecordMessage("we are the provider")
		defer runenv.RecordMessage("done provider")
<<<<<<< HEAD
		err := runProvider(ctx, runenv, initCtx, dagsrv, size, host, ip, networkParams, concurrency, memorySnapshots, recorder)
=======
		err := runProvider(ctx, runenv, initCtx, gsync, dagsrv, size, host, ip, networkParams, concurrency, memorySnapshots, useCarStores, recorder)
>>>>>>> 2532859c
		if err != nil {
			runenv.RecordMessage("Error running provider: %s", err.Error())
		}
		return err
	case "requestors":
		runenv.RecordMessage("we are the requestor")
		defer runenv.RecordMessage("done requestor")

		p := peers[0]
		if err := host.Connect(ctx, *p.peerAddr); err != nil {
			return err
		}
		runenv.RecordMessage("done dialling provider")
<<<<<<< HEAD
		return runRequestor(ctx, runenv, initCtx, gsync, host, p, dagsrv, networkParams, concurrency, size, memorySnapshots, recorder)
=======
		return runRequestor(ctx, runenv, initCtx, gsync, host, p, dagsrv, networkParams, concurrency, size, memorySnapshots, useCarStores, recorder)
>>>>>>> 2532859c

	default:
		panic(fmt.Sprintf("unsupported group ID: %s\n", runenv.TestGroupID))
	}
}

func parseNetworkConfig(runenv *runtime.RunEnv) []networkParams {
	var (
		bandwidths = runenv.SizeArrayParam("bandwidths")
		latencies  []time.Duration
	)

	lats := runenv.StringArrayParam("latencies")
	for _, l := range lats {
		d, err := time.ParseDuration(l)
		if err != nil {
			panic(err)
		}
		latencies = append(latencies, d)
	}

	// prepend bandwidth=0 and latency=0 zero values; the first iteration will
	// be a control iteration. The sidecar interprets zero values as no
	// limitation on that attribute.
	if runenv.BooleanParam("unlimited_bandwidth_case") {
		bandwidths = append([]uint64{0}, bandwidths...)
	}
	if runenv.BooleanParam("no_latency_case") {
		latencies = append([]time.Duration{0}, latencies...)
	}

	var ret []networkParams
	for _, bandwidth := range bandwidths {
		for _, latency := range latencies {
			ret = append(ret, networkParams{
				latency:   latency,
				bandwidth: bandwidth,
			})
		}
	}
	return ret
}

type snapshotMode uint

const (
	snapshotNone snapshotMode = iota
	snapshotSimple
	snapshotDetailed
)

const (
	detailedSnapshotFrequency = 10
)

func parseMemorySnapshotsParam(runenv *runtime.RunEnv) snapshotMode {
	memorySnapshotsString := runenv.StringParam("memory_snapshots")
	switch memorySnapshotsString {
	case "none":
		return snapshotNone
	case "simple":
		return snapshotSimple
	case "detailed":
		return snapshotDetailed
	default:
		panic("invalid memory_snapshot parameter")
	}
}

<<<<<<< HEAD
func runRequestor(ctx context.Context, runenv *runtime.RunEnv, initCtx *run.InitContext, gsync gs.GraphExchange, h host.Host, p *AddrInfo, dagsrv format.DAGService, networkParams []networkParams, concurrency int, size uint64, memorySnapshots snapshotMode, recorder *runRecorder) error {
=======
func runRequestor(ctx context.Context, runenv *runtime.RunEnv, initCtx *run.InitContext, gsync gs.GraphExchange, h host.Host, p *AddrInfo, dagsrv format.DAGService, networkParams []networkParams, concurrency int, size uint64, memorySnapshots snapshotMode, useCarStores bool, recorder *runRecorder) error {
>>>>>>> 2532859c
	var (
		cids []cid.Cid
		// create a selector for the whole UnixFS dag
		sel = allselector.AllSelector
	)

	runHTTPTest := runenv.BooleanParam("compare_http")
	useLibP2p := runenv.BooleanParam("use_libp2p_http")
	var client *http.Client
	if runHTTPTest {
		if useLibP2p {
			tr := &http.Transport{}
			tr.RegisterProtocol("libp2p", p2phttp.NewTransport(h))
			client = &http.Client{Transport: tr}
		} else {
			client = http.DefaultClient
		}
	}
<<<<<<< HEAD
=======
	var rwBlockstores *ReadWriteBlockstores
	if useCarStores {
		rwBlockstores = NewReadWriteBlockstores()
	}

>>>>>>> 2532859c
	for round, np := range networkParams {
		var (
			topicCid    = sync.NewTopic(fmt.Sprintf("cid-%d", round), []cid.Cid{})
			stateNext   = sync.State(fmt.Sprintf("next-%d", round))
			stateNet    = sync.State(fmt.Sprintf("network-configured-%d", round))
			stateFinish = sync.State(fmt.Sprintf("finish-%d", round))
		)

		// wait for all instances to be ready for the next state.
		initCtx.SyncClient.MustSignalAndWait(ctx, stateNext, runenv.TestInstanceCount)
		recorder.beginRun(np, size, concurrency, round)

		// clean up previous CIDs to attempt to free memory
		// TODO does this work?
		_ = dagsrv.RemoveMany(ctx, cids)

		sctx, scancel := context.WithCancel(ctx)
		cidCh := make(chan []cid.Cid, 1)
		initCtx.SyncClient.MustSubscribe(sctx, topicCid, cidCh)
		cids = <-cidCh
		scancel()

		if useCarStores {
			for _, c := range cids {
				bs, err := rwBlockstores.GetOrOpen(c.String(), filepath.Join(os.TempDir(), c.String()), c)
				if err != nil {
					return err
				}
				loader := storeutil.LoaderForBlockstore(bs)
				storer := storeutil.StorerForBlockstore(bs)
				gsync.RegisterPersistenceOption(c.String(), loader, storer)
			}
		}
		// run GC to get accurate-ish stats.
		goruntime.GC()
		goruntime.GC()

		<-initCtx.SyncClient.MustBarrier(ctx, stateNet, 1).C

		errgrp, grpctx := errgroup.WithContext(ctx)
		for _, c := range cids {
			c := c // capture

			errgrp.Go(func() error {
				// make a go-ipld-prime link for the root UnixFS node
				clink := cidlink.Link{Cid: c}

				// execute the traversal.
				runenv.RecordMessage("\t>>> requesting CID %s", c)

				start := time.Now()
				respCh, errCh := gsync.Request(grpctx, p.peerAddr.ID, clink, sel)
				for range respCh {
				}
				for err := range errCh {
					return err
				}
				dur := time.Since(start)

				recorder.recordRun(dur)
				// verify that we have the CID now.
				if node, err := dagsrv.Get(grpctx, c); err != nil {
					return err
				} else if node == nil {
					return fmt.Errorf("finished graphsync request, but CID not in store")
				}
				if runHTTPTest {
					// request file directly over http
					start = time.Now()
					var resp *http.Response
					var err error
					if useLibP2p {
						resp, err = client.Get(fmt.Sprintf("libp2p://%s/%s", p.peerAddr.ID.String(), c.String()))
					} else {
						resp, err = client.Get(fmt.Sprintf("http://%s:8080/%s", p.ip.String(), c.String()))
					}
					if err != nil {
						panic(err)
					}
					bytesRead, err := io.Copy(ioutil.Discard, resp.Body)
					if err != nil {
						panic(err)
					}
					dur = time.Since(start)
					recorder.recordHTTPRun(dur, bytesRead)
				}
				return nil
			})
		}

		if err := errgrp.Wait(); err != nil {
			return err
		}

		// wait for all instances to finish running
		initCtx.SyncClient.MustSignalAndWait(ctx, stateFinish, runenv.TestInstanceCount)

		if memorySnapshots == snapshotSimple || memorySnapshots == snapshotDetailed {
			recordSnapshots(runenv, size, np, concurrency, "total")
		}
	}

	return nil
}

<<<<<<< HEAD
func runProvider(ctx context.Context, runenv *runtime.RunEnv, initCtx *run.InitContext, dagsrv format.DAGService, size uint64, h host.Host, ip net.IP, networkParams []networkParams, concurrency int, memorySnapshots snapshotMode, recorder *runRecorder) error {
=======
func runProvider(ctx context.Context, runenv *runtime.RunEnv, initCtx *run.InitContext, gsync gs.GraphExchange, dagsrv format.DAGService, size uint64, h host.Host, ip net.IP, networkParams []networkParams, concurrency int, memorySnapshots snapshotMode, useCarStores bool, recorder *runRecorder) error {
>>>>>>> 2532859c
	var (
		cids       []cid.Cid
		bufferedDS = format.NewBufferedDAG(ctx, dagsrv)
	)

	runHTTPTest := runenv.BooleanParam("compare_http")
	useLibP2p := runenv.BooleanParam("use_libp2p_http")
	var svr *http.Server
	if runHTTPTest {
		if useLibP2p {
<<<<<<< HEAD
			listener, err := gostream.Listen(h, p2phttp.DefaultP2PProtocol)
			if err != nil {
				return err
			}
=======
			listener, _ := gostream.Listen(h, p2phttp.DefaultP2PProtocol)
>>>>>>> 2532859c
			defer listener.Close()
			// start an http server on port 8080
			runenv.RecordMessage("creating http server at libp2p://%s", h.ID().String())
			svr = &http.Server{}
			go func() {
				if err := svr.Serve(listener); err != nil {
					runenv.RecordMessage("shutdown http server at libp2p://%s", h.ID().String())
				}
			}()
		} else {
			runenv.RecordMessage("creating http server at http://%s:8080", ip.String())
			svr = &http.Server{Addr: ":8080"}

			go func() {
				if err := svr.ListenAndServe(); err != nil {
					runenv.RecordMessage("shutdown http server at http://%s:8080", ip.String())
				}
			}()
		}
	}

	for round, np := range networkParams {
		var (
			topicCid    = sync.NewTopic(fmt.Sprintf("cid-%d", round), []cid.Cid{})
			stateNext   = sync.State(fmt.Sprintf("next-%d", round))
			stateFinish = sync.State(fmt.Sprintf("finish-%d", round))
			stateNet    = sync.State(fmt.Sprintf("network-configured-%d", round))
		)

		// wait for all instances to be ready for the next state.
		initCtx.SyncClient.MustSignalAndWait(ctx, stateNext, runenv.TestInstanceCount)
		recorder.beginRun(np, size, concurrency, round)

		// remove the previous CIDs from the dag service; hopefully this
		// will delete them from the store and free up memory.
		for _, c := range cids {
			_ = dagsrv.Remove(ctx, c)
		}
		cids = cids[:0]

		// generate as many random files as the concurrency level.
		for i := 0; i < concurrency; i++ {
			// file with random data
<<<<<<< HEAD
			data := files.NewReaderFile(io.LimitReader(rand.Reader, int64(size)))
			file, err := ioutil.TempFile(os.TempDir(), "unixfs-")
			if err != nil {
				panic(err)
			}
			if _, err := io.Copy(file, data); err != nil {
=======
			data := io.LimitReader(rand.Reader, int64(size))
			f, err := ioutil.TempFile(os.TempDir(), "unixfs-")
			if err != nil {
				panic(err)
			}
			if _, err := io.Copy(f, data); err != nil {
				panic(err)
			}
			_, err = f.Seek(0, 0)
			if err != nil {
				panic(err)
			}
			stat, err := f.Stat()
			if err != nil {
				panic(err)
			}
			file, err := files.NewReaderPathFile(f.Name(), f, stat)
			if err != nil {
>>>>>>> 2532859c
				panic(err)
			}

			var bs ClosableBlockstore
			var fileDS = bufferedDS
			if useCarStores {
				filestore, err := ioutil.TempFile(os.TempDir(), "fsindex-")
				if err != nil {
					panic(err)
				}
				n := filestore.Name()
				err = filestore.Close()
				if err != nil {
					panic(err)
				}
				bs, err = ReadWriteFilestore(n)
				bsvc := blockservice.New(bs, offline.Exchange(bs))
				dags := merkledag.NewDAGService(bsvc)
				fileDS = format.NewBufferedDAG(ctx, dags)
			}
			unixfsChunkSize := uint64(1) << runenv.IntParam("chunk_size")
			unixfsLinksPerLevel := runenv.IntParam("links_per_level")

			params := ihelper.DagBuilderParams{
				Maxlinks:   unixfsLinksPerLevel,
				RawLeaves:  runenv.BooleanParam("raw_leaves"),
				CidBuilder: nil,
				Dagserv:    fileDS,
			}

			if _, err := file.Seek(0, 0); err != nil {
				panic(err)
			}
			db, err := params.New(chunk.NewSizeSplitter(file, int64(unixfsChunkSize)))
			if err != nil {
				return fmt.Errorf("unable to setup dag builder: %w", err)
			}

			node, err := balanced.Layout(db)
			if err != nil {
				return fmt.Errorf("unable to create unix fs node: %w", err)
			}

			if runHTTPTest {
				// set up http server to send file
				http.HandleFunc(fmt.Sprintf("/%s", node.Cid()), func(w http.ResponseWriter, r *http.Request) {
<<<<<<< HEAD
					fileReader, err := os.Open(file.Name())
					if err != nil {
						panic(err)
					}
					defer fileReader.Close()
=======
					fileReader, err := os.Open(f.Name())
					defer fileReader.Close()
					if err != nil {
						panic(err)
					}
>>>>>>> 2532859c
					_, err = io.Copy(w, fileReader)
					if err != nil {
						panic(err)
					}
				})
			}
<<<<<<< HEAD
=======
			if useCarStores {
				loader := storeutil.LoaderForBlockstore(bs)
				storer := storeutil.StorerForBlockstore(bs)
				gsync.RegisterPersistenceOption(node.Cid().String(), loader, storer)
				if err := fileDS.Commit(); err != nil {
					return fmt.Errorf("unable to commit unix fs node: %w", err)
				}
			}
>>>>>>> 2532859c
			cids = append(cids, node.Cid())
		}

		if err := bufferedDS.Commit(); err != nil {
			return fmt.Errorf("unable to commit unix fs node: %w", err)
		}

		// run GC to get accurate-ish stats.
		if memorySnapshots == snapshotSimple || memorySnapshots == snapshotDetailed {
			recordSnapshots(runenv, size, np, concurrency, "pre")
		}
		goruntime.GC()

		runenv.RecordMessage("\tCIDs are: %v", cids)
		initCtx.SyncClient.MustPublish(ctx, topicCid, cids)

		runenv.RecordMessage("\tconfiguring network for round %d", round)
		initCtx.NetClient.MustConfigureNetwork(ctx, &network.Config{
			Network: "default",
			Enable:  true,
			Default: network.LinkShape{
				Latency:   np.latency,
				Bandwidth: np.bandwidth * 8, // bps
			},
			CallbackState:  stateNet,
			CallbackTarget: 1,
		})
		runenv.RecordMessage("\tnetwork configured for round %d", round)

		// wait for all instances to finish running
		initCtx.SyncClient.MustSignalAndWait(ctx, stateFinish, runenv.TestInstanceCount)

		if memorySnapshots == snapshotSimple || memorySnapshots == snapshotDetailed {
			recordSnapshots(runenv, size, np, concurrency, "total")
		}

	}

	if runHTTPTest {
		if err := svr.Shutdown(ctx); err != nil {
			panic(err)
		}
	}
	return nil
}

func makeHost(ctx context.Context, runenv *runtime.RunEnv, initCtx *run.InitContext) (host.Host, net.IP, []*AddrInfo, *metrics.BandwidthCounter) {
	secureChannel := runenv.StringParam("secure_channel")

	var security libp2p.Option
	switch secureChannel {
	case "noise":
		security = libp2p.Security(noise.ID, noise.New)
	case "secio":
		security = libp2p.Security(secio.ID, secio.New)
	case "tls":
		security = libp2p.Security(tls.ID, tls.New)
	}

	// ☎️  Let's construct the libp2p node.
	ip := initCtx.NetClient.MustGetDataNetworkIP()
	listenAddr := fmt.Sprintf("/ip4/%s/tcp/0", ip)
	bwcounter := metrics.NewBandwidthCounter()
	host, err := libp2p.New(ctx,
		security,
		libp2p.ListenAddrStrings(listenAddr),
		libp2p.BandwidthReporter(bwcounter),
	)
	if err != nil {
		panic(fmt.Sprintf("failed to instantiate libp2p instance: %s", err))
	}

	// Record our listen addrs.
	runenv.RecordMessage("my listen addrs: %v", host.Addrs())

	// Obtain our own address info, and use the sync service to publish it to a
	// 'peersTopic' topic, where others will read from.
	var (
		id = host.ID()
		ai = &peer.AddrInfo{ID: id, Addrs: host.Addrs()}

		// the peers topic where all instances will advertise their AddrInfo.
		peersTopic = sync.NewTopic("peers", new(AddrInfo))

		// initialize a slice to store the AddrInfos of all other peers in the run.
		peers = make([]*AddrInfo, 0, runenv.TestInstanceCount-1)
	)

	// Publish our own.
	initCtx.SyncClient.MustPublish(ctx, peersTopic, &AddrInfo{
		peerAddr: ai,
		ip:       ip,
	})

	// Now subscribe to the peers topic and consume all addresses, storing them
	// in the peers slice.
	peersCh := make(chan *AddrInfo)
	sctx, scancel := context.WithCancel(ctx)
	defer scancel()

	sub := initCtx.SyncClient.MustSubscribe(sctx, peersTopic, peersCh)

	// Receive the expected number of AddrInfos.
	for len(peers) < cap(peers) {
		select {
		case ai := <-peersCh:
			if ai.peerAddr.ID == id {
				continue // skip over ourselves.
			}
			peers = append(peers, ai)
		case err := <-sub.Done():
			panic(err)
		}
	}

	return host, ip, peers, bwcounter
}

func createDatastore(diskStore bool) (ds.Datastore, error) {
	if !diskStore {
		return ds.NewMapDatastore(), nil
	}

	// create temporary directory for badger datastore
	path := filepath.Join(os.TempDir(), "datastore")
	if _, err := os.Stat(path); os.IsNotExist(err) {
		if err := os.MkdirAll(path, 0755); err != nil {
			return nil, err
		}
	} else if err != nil {
		return nil, err
	}

	// create disk based badger datastore
	defopts := badgerds.DefaultOptions

	defopts.Options = dgbadger.DefaultOptions("").WithTruncate(true).
		WithValueThreshold(1 << 10)
	datastore, err := badgerds.NewDatastore(path, &defopts)
	if err != nil {
		return nil, err
<<<<<<< HEAD
=======
	}

	return datastore, nil
}

func recordSnapshots(runenv *runtime.RunEnv, size uint64, np networkParams, concurrency int, postfix string) error {
	runenv.RecordMessage("Recording heap profile...")
	err := writeHeap(runenv, size, np, concurrency, fmt.Sprintf("%s-pre-gc", postfix))
	if err != nil {
		return err
	}
	goruntime.GC()
	goruntime.GC()
	err = writeHeap(runenv, size, np, concurrency, fmt.Sprintf("%s-post-gc", postfix))
	if err != nil {
		return err
	}
	return nil
}

func writeHeap(runenv *runtime.RunEnv, size uint64, np networkParams, concurrency int, postfix string) error {
	snapshotName := fmt.Sprintf("heap_lat-%s_bw-%s_concurrency-%d_size-%s_%s", np.latency, humanize.IBytes(np.bandwidth), concurrency, humanize.Bytes(size), postfix)
	snapshotName = strings.Replace(snapshotName, " ", "", -1)
	snapshotFile, err := runenv.CreateRawAsset(snapshotName)
	if err != nil {
		return err
	}
	err = pprof.WriteHeapProfile(snapshotFile)
	if err != nil {
		return err
	}
	err = snapshotFile.Close()
	if err != nil {
		return err
	}
	return nil
}

type runRecorder struct {
	memorySnapshots  snapshotMode
	blockDiagnostics bool
	index            int
	queuedIndex      int
	responseIndex    int
	np               networkParams
	size             uint64
	concurrency      int
	round            int
	runenv           *runtime.RunEnv
	measurement      string
}

func (rr *runRecorder) recordBlock(postfix string) {
	if rr.blockDiagnostics {
		rr.runenv.RecordMessage("block %d %s", rr.index, postfix)
	}
	if rr.memorySnapshots == snapshotDetailed {
		if rr.index%detailedSnapshotFrequency == 0 {
			recordSnapshots(rr.runenv, rr.size, rr.np, rr.concurrency, fmt.Sprintf("incremental-%d", rr.index))
		}
	}
	rr.index++
}

func (rr *runRecorder) recordBlockQueued(postfix string) {
	if rr.blockDiagnostics {
		rr.runenv.RecordMessage("block %d queued %s", rr.queuedIndex, postfix)
>>>>>>> 2532859c
	}
	rr.queuedIndex++
}

func (rr *runRecorder) recordResponse(postfix string) {
	if rr.blockDiagnostics {
		rr.runenv.RecordMessage("response %d received %s", rr.responseIndex, postfix)
	}
	rr.responseIndex++
}

func (rr *runRecorder) recordRun(duration time.Duration) {
	rr.runenv.RecordMessage("\t<<< graphsync request complete with no errors")
	rr.runenv.RecordMessage("***** ROUND %d observed duration (lat=%s,bw=%d): %s", rr.round, rr.np.latency, rr.np.bandwidth, duration)
	rr.runenv.R().RecordPoint(rr.measurement+",transport=graphsync", float64(duration)/float64(time.Second))
}

func (rr *runRecorder) recordHTTPRun(duration time.Duration, bytesRead int64) {
	rr.runenv.RecordMessage(fmt.Sprintf("\t<<< http request complete with no errors, read %d bytes", bytesRead))
	rr.runenv.RecordMessage("***** ROUND %d observed http duration (lat=%s,bw=%d): %s", rr.round, rr.np.latency, rr.np.bandwidth, duration)
	rr.runenv.R().RecordPoint(rr.measurement+",transport=http", float64(duration)/float64(time.Second))
}

<<<<<<< HEAD
	return datastore, nil
}

func recordSnapshots(runenv *runtime.RunEnv, size uint64, np networkParams, concurrency int, postfix string) error {
	runenv.RecordMessage("Recording heap profile...")
	err := writeHeap(runenv, size, np, concurrency, fmt.Sprintf("%s-pre-gc", postfix))
	if err != nil {
		return err
	}
	goruntime.GC()
	goruntime.GC()
	err = writeHeap(runenv, size, np, concurrency, fmt.Sprintf("%s-post-gc", postfix))
	if err != nil {
		return err
	}
	return nil
}

func writeHeap(runenv *runtime.RunEnv, size uint64, np networkParams, concurrency int, postfix string) error {
	snapshotName := fmt.Sprintf("heap_lat-%s_bw-%s_concurrency-%d_size-%s_%s", np.latency, humanize.IBytes(np.bandwidth), concurrency, humanize.Bytes(size), postfix)
	snapshotName = strings.ReplaceAll(snapshotName, " ", "")
	snapshotFile, err := runenv.CreateRawAsset(snapshotName)
	if err != nil {
		return err
	}
	err = pprof.WriteHeapProfile(snapshotFile)
	if err != nil {
		return err
	}
	err = snapshotFile.Close()
	if err != nil {
		return err
	}
	return nil
}

type runRecorder struct {
	memorySnapshots  snapshotMode
	blockDiagnostics bool
	index            int
	queuedIndex      int
	responseIndex    int
	np               networkParams
	size             uint64
	concurrency      int
	round            int
	runenv           *runtime.RunEnv
	measurement      string
}

func (rr *runRecorder) recordBlock(postfix string) {
	if rr.blockDiagnostics {
		rr.runenv.RecordMessage("block %d %s", rr.index, postfix)
	}
	if rr.memorySnapshots == snapshotDetailed {
		if rr.index%detailedSnapshotFrequency == 0 {
			recordSnapshots(rr.runenv, rr.size, rr.np, rr.concurrency, fmt.Sprintf("incremental-%d", rr.index))
		}
	}
	rr.index++
}

func (rr *runRecorder) recordBlockQueued(postfix string) {
	if rr.blockDiagnostics {
		rr.runenv.RecordMessage("block %d queued %s", rr.queuedIndex, postfix)
	}
	rr.queuedIndex++
}

func (rr *runRecorder) recordResponse(postfix string) {
	if rr.blockDiagnostics {
		rr.runenv.RecordMessage("response %d received %s", rr.responseIndex, postfix)
	}
	rr.responseIndex++
}

func (rr *runRecorder) recordRun(duration time.Duration) {
	rr.runenv.RecordMessage("\t<<< graphsync request complete with no errors")
	rr.runenv.RecordMessage("***** ROUND %d observed duration (lat=%s,bw=%d): %s", rr.round, rr.np.latency, rr.np.bandwidth, duration)
	rr.runenv.R().RecordPoint(rr.measurement+",transport=graphsync", float64(duration)/float64(time.Second))
}

func (rr *runRecorder) recordHTTPRun(duration time.Duration, bytesRead int64) {
	rr.runenv.RecordMessage(fmt.Sprintf("\t<<< http request complete with no errors, read %d bytes", bytesRead))
	rr.runenv.RecordMessage("***** ROUND %d observed http duration (lat=%s,bw=%d): %s", rr.round, rr.np.latency, rr.np.bandwidth, duration)
	rr.runenv.R().RecordPoint(rr.measurement+",transport=http", float64(duration)/float64(time.Second))
}

=======
>>>>>>> 2532859c
func (rr *runRecorder) beginRun(np networkParams, size uint64, concurrency int, round int) {

	rr.concurrency = concurrency
	rr.np = np
	rr.size = size
	rr.index = 0
	rr.round = round
	rr.runenv.RecordMessage("===== ROUND %d: latency=%s, bandwidth=%d =====", rr.round, rr.np.latency, rr.np.bandwidth)
	measurement := fmt.Sprintf("duration.sec,lat=%s,bw=%s,concurrency=%d,size=%s", rr.np.latency, humanize.IBytes(rr.np.bandwidth), rr.concurrency, humanize.Bytes(rr.size))
<<<<<<< HEAD
	measurement = strings.ReplaceAll(measurement, " ", "")
=======
	measurement = strings.Replace(measurement, " ", "", -1)
>>>>>>> 2532859c
	rr.measurement = measurement
}<|MERGE_RESOLUTION|>--- conflicted
+++ resolved
@@ -134,10 +134,7 @@
 		blockDiagnostics = runenv.BooleanParam("block_diagnostics")
 		networkParams    = parseNetworkConfig(runenv)
 		memorySnapshots  = parseMemorySnapshotsParam(runenv)
-<<<<<<< HEAD
-=======
 		useCarStores     = runenv.BooleanParam("use_car_stores")
->>>>>>> 2532859c
 	)
 	runenv.RecordMessage("started test instance")
 	runenv.RecordMessage("network params: %v", networkParams)
@@ -187,12 +184,9 @@
 			gs.RequestID
 		}{p, request.ID()}] = time.Now()
 		startTimesLk.Unlock()
-<<<<<<< HEAD
-=======
 		if useCarStores {
 			hookActions.UsePersistenceOption(request.Root().String())
 		}
->>>>>>> 2532859c
 	})
 	gsync.RegisterOutgoingRequestHook(func(p peer.ID, request gs.RequestData, hookActions gs.OutgoingRequestHookActions) {
 		startTimesLk.Lock()
@@ -201,12 +195,9 @@
 			gs.RequestID
 		}{p, request.ID()}] = time.Now()
 		startTimesLk.Unlock()
-<<<<<<< HEAD
-=======
 		if useCarStores {
 			hookActions.UsePersistenceOption(request.Root().String())
 		}
->>>>>>> 2532859c
 	})
 	gsync.RegisterCompletedResponseListener(func(p peer.ID, request gs.RequestData, status gs.ResponseStatusCode) {
 		startTimesLk.RLock()
@@ -266,11 +257,7 @@
 
 		runenv.RecordMessage("we are the provider")
 		defer runenv.RecordMessage("done provider")
-<<<<<<< HEAD
-		err := runProvider(ctx, runenv, initCtx, dagsrv, size, host, ip, networkParams, concurrency, memorySnapshots, recorder)
-=======
 		err := runProvider(ctx, runenv, initCtx, gsync, dagsrv, size, host, ip, networkParams, concurrency, memorySnapshots, useCarStores, recorder)
->>>>>>> 2532859c
 		if err != nil {
 			runenv.RecordMessage("Error running provider: %s", err.Error())
 		}
@@ -284,11 +271,7 @@
 			return err
 		}
 		runenv.RecordMessage("done dialling provider")
-<<<<<<< HEAD
-		return runRequestor(ctx, runenv, initCtx, gsync, host, p, dagsrv, networkParams, concurrency, size, memorySnapshots, recorder)
-=======
 		return runRequestor(ctx, runenv, initCtx, gsync, host, p, dagsrv, networkParams, concurrency, size, memorySnapshots, useCarStores, recorder)
->>>>>>> 2532859c
 
 	default:
 		panic(fmt.Sprintf("unsupported group ID: %s\n", runenv.TestGroupID))
@@ -358,11 +341,7 @@
 	}
 }
 
-<<<<<<< HEAD
-func runRequestor(ctx context.Context, runenv *runtime.RunEnv, initCtx *run.InitContext, gsync gs.GraphExchange, h host.Host, p *AddrInfo, dagsrv format.DAGService, networkParams []networkParams, concurrency int, size uint64, memorySnapshots snapshotMode, recorder *runRecorder) error {
-=======
 func runRequestor(ctx context.Context, runenv *runtime.RunEnv, initCtx *run.InitContext, gsync gs.GraphExchange, h host.Host, p *AddrInfo, dagsrv format.DAGService, networkParams []networkParams, concurrency int, size uint64, memorySnapshots snapshotMode, useCarStores bool, recorder *runRecorder) error {
->>>>>>> 2532859c
 	var (
 		cids []cid.Cid
 		// create a selector for the whole UnixFS dag
@@ -381,14 +360,11 @@
 			client = http.DefaultClient
 		}
 	}
-<<<<<<< HEAD
-=======
 	var rwBlockstores *ReadWriteBlockstores
 	if useCarStores {
 		rwBlockstores = NewReadWriteBlockstores()
 	}
 
->>>>>>> 2532859c
 	for round, np := range networkParams {
 		var (
 			topicCid    = sync.NewTopic(fmt.Sprintf("cid-%d", round), []cid.Cid{})
@@ -494,11 +470,7 @@
 	return nil
 }
 
-<<<<<<< HEAD
-func runProvider(ctx context.Context, runenv *runtime.RunEnv, initCtx *run.InitContext, dagsrv format.DAGService, size uint64, h host.Host, ip net.IP, networkParams []networkParams, concurrency int, memorySnapshots snapshotMode, recorder *runRecorder) error {
-=======
 func runProvider(ctx context.Context, runenv *runtime.RunEnv, initCtx *run.InitContext, gsync gs.GraphExchange, dagsrv format.DAGService, size uint64, h host.Host, ip net.IP, networkParams []networkParams, concurrency int, memorySnapshots snapshotMode, useCarStores bool, recorder *runRecorder) error {
->>>>>>> 2532859c
 	var (
 		cids       []cid.Cid
 		bufferedDS = format.NewBufferedDAG(ctx, dagsrv)
@@ -509,14 +481,7 @@
 	var svr *http.Server
 	if runHTTPTest {
 		if useLibP2p {
-<<<<<<< HEAD
-			listener, err := gostream.Listen(h, p2phttp.DefaultP2PProtocol)
-			if err != nil {
-				return err
-			}
-=======
 			listener, _ := gostream.Listen(h, p2phttp.DefaultP2PProtocol)
->>>>>>> 2532859c
 			defer listener.Close()
 			// start an http server on port 8080
 			runenv.RecordMessage("creating http server at libp2p://%s", h.ID().String())
@@ -560,14 +525,6 @@
 		// generate as many random files as the concurrency level.
 		for i := 0; i < concurrency; i++ {
 			// file with random data
-<<<<<<< HEAD
-			data := files.NewReaderFile(io.LimitReader(rand.Reader, int64(size)))
-			file, err := ioutil.TempFile(os.TempDir(), "unixfs-")
-			if err != nil {
-				panic(err)
-			}
-			if _, err := io.Copy(file, data); err != nil {
-=======
 			data := io.LimitReader(rand.Reader, int64(size))
 			f, err := ioutil.TempFile(os.TempDir(), "unixfs-")
 			if err != nil {
@@ -586,7 +543,6 @@
 			}
 			file, err := files.NewReaderPathFile(f.Name(), f, stat)
 			if err != nil {
->>>>>>> 2532859c
 				panic(err)
 			}
 
@@ -633,27 +589,17 @@
 			if runHTTPTest {
 				// set up http server to send file
 				http.HandleFunc(fmt.Sprintf("/%s", node.Cid()), func(w http.ResponseWriter, r *http.Request) {
-<<<<<<< HEAD
-					fileReader, err := os.Open(file.Name())
-					if err != nil {
-						panic(err)
-					}
-					defer fileReader.Close()
-=======
 					fileReader, err := os.Open(f.Name())
 					defer fileReader.Close()
 					if err != nil {
 						panic(err)
 					}
->>>>>>> 2532859c
 					_, err = io.Copy(w, fileReader)
 					if err != nil {
 						panic(err)
 					}
 				})
 			}
-<<<<<<< HEAD
-=======
 			if useCarStores {
 				loader := storeutil.LoaderForBlockstore(bs)
 				storer := storeutil.StorerForBlockstore(bs)
@@ -662,7 +608,6 @@
 					return fmt.Errorf("unable to commit unix fs node: %w", err)
 				}
 			}
->>>>>>> 2532859c
 			cids = append(cids, node.Cid())
 		}
 
@@ -804,8 +749,6 @@
 	datastore, err := badgerds.NewDatastore(path, &defopts)
 	if err != nil {
 		return nil, err
-<<<<<<< HEAD
-=======
 	}
 
 	return datastore, nil
@@ -828,7 +771,7 @@
 
 func writeHeap(runenv *runtime.RunEnv, size uint64, np networkParams, concurrency int, postfix string) error {
 	snapshotName := fmt.Sprintf("heap_lat-%s_bw-%s_concurrency-%d_size-%s_%s", np.latency, humanize.IBytes(np.bandwidth), concurrency, humanize.Bytes(size), postfix)
-	snapshotName = strings.Replace(snapshotName, " ", "", -1)
+	snapshotName = strings.ReplaceAll(snapshotName, " ", "")
 	snapshotFile, err := runenv.CreateRawAsset(snapshotName)
 	if err != nil {
 		return err
@@ -873,7 +816,6 @@
 func (rr *runRecorder) recordBlockQueued(postfix string) {
 	if rr.blockDiagnostics {
 		rr.runenv.RecordMessage("block %d queued %s", rr.queuedIndex, postfix)
->>>>>>> 2532859c
 	}
 	rr.queuedIndex++
 }
@@ -897,97 +839,6 @@
 	rr.runenv.R().RecordPoint(rr.measurement+",transport=http", float64(duration)/float64(time.Second))
 }
 
-<<<<<<< HEAD
-	return datastore, nil
-}
-
-func recordSnapshots(runenv *runtime.RunEnv, size uint64, np networkParams, concurrency int, postfix string) error {
-	runenv.RecordMessage("Recording heap profile...")
-	err := writeHeap(runenv, size, np, concurrency, fmt.Sprintf("%s-pre-gc", postfix))
-	if err != nil {
-		return err
-	}
-	goruntime.GC()
-	goruntime.GC()
-	err = writeHeap(runenv, size, np, concurrency, fmt.Sprintf("%s-post-gc", postfix))
-	if err != nil {
-		return err
-	}
-	return nil
-}
-
-func writeHeap(runenv *runtime.RunEnv, size uint64, np networkParams, concurrency int, postfix string) error {
-	snapshotName := fmt.Sprintf("heap_lat-%s_bw-%s_concurrency-%d_size-%s_%s", np.latency, humanize.IBytes(np.bandwidth), concurrency, humanize.Bytes(size), postfix)
-	snapshotName = strings.ReplaceAll(snapshotName, " ", "")
-	snapshotFile, err := runenv.CreateRawAsset(snapshotName)
-	if err != nil {
-		return err
-	}
-	err = pprof.WriteHeapProfile(snapshotFile)
-	if err != nil {
-		return err
-	}
-	err = snapshotFile.Close()
-	if err != nil {
-		return err
-	}
-	return nil
-}
-
-type runRecorder struct {
-	memorySnapshots  snapshotMode
-	blockDiagnostics bool
-	index            int
-	queuedIndex      int
-	responseIndex    int
-	np               networkParams
-	size             uint64
-	concurrency      int
-	round            int
-	runenv           *runtime.RunEnv
-	measurement      string
-}
-
-func (rr *runRecorder) recordBlock(postfix string) {
-	if rr.blockDiagnostics {
-		rr.runenv.RecordMessage("block %d %s", rr.index, postfix)
-	}
-	if rr.memorySnapshots == snapshotDetailed {
-		if rr.index%detailedSnapshotFrequency == 0 {
-			recordSnapshots(rr.runenv, rr.size, rr.np, rr.concurrency, fmt.Sprintf("incremental-%d", rr.index))
-		}
-	}
-	rr.index++
-}
-
-func (rr *runRecorder) recordBlockQueued(postfix string) {
-	if rr.blockDiagnostics {
-		rr.runenv.RecordMessage("block %d queued %s", rr.queuedIndex, postfix)
-	}
-	rr.queuedIndex++
-}
-
-func (rr *runRecorder) recordResponse(postfix string) {
-	if rr.blockDiagnostics {
-		rr.runenv.RecordMessage("response %d received %s", rr.responseIndex, postfix)
-	}
-	rr.responseIndex++
-}
-
-func (rr *runRecorder) recordRun(duration time.Duration) {
-	rr.runenv.RecordMessage("\t<<< graphsync request complete with no errors")
-	rr.runenv.RecordMessage("***** ROUND %d observed duration (lat=%s,bw=%d): %s", rr.round, rr.np.latency, rr.np.bandwidth, duration)
-	rr.runenv.R().RecordPoint(rr.measurement+",transport=graphsync", float64(duration)/float64(time.Second))
-}
-
-func (rr *runRecorder) recordHTTPRun(duration time.Duration, bytesRead int64) {
-	rr.runenv.RecordMessage(fmt.Sprintf("\t<<< http request complete with no errors, read %d bytes", bytesRead))
-	rr.runenv.RecordMessage("***** ROUND %d observed http duration (lat=%s,bw=%d): %s", rr.round, rr.np.latency, rr.np.bandwidth, duration)
-	rr.runenv.R().RecordPoint(rr.measurement+",transport=http", float64(duration)/float64(time.Second))
-}
-
-=======
->>>>>>> 2532859c
 func (rr *runRecorder) beginRun(np networkParams, size uint64, concurrency int, round int) {
 
 	rr.concurrency = concurrency
@@ -997,10 +848,6 @@
 	rr.round = round
 	rr.runenv.RecordMessage("===== ROUND %d: latency=%s, bandwidth=%d =====", rr.round, rr.np.latency, rr.np.bandwidth)
 	measurement := fmt.Sprintf("duration.sec,lat=%s,bw=%s,concurrency=%d,size=%s", rr.np.latency, humanize.IBytes(rr.np.bandwidth), rr.concurrency, humanize.Bytes(rr.size))
-<<<<<<< HEAD
 	measurement = strings.ReplaceAll(measurement, " ", "")
-=======
-	measurement = strings.Replace(measurement, " ", "", -1)
->>>>>>> 2532859c
 	rr.measurement = measurement
 }