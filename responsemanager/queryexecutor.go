--- conflicted
+++ resolved
@@ -26,10 +26,6 @@
 	updateHooks        UpdateHooks
 	cancelledListeners CancelledListeners
 	responseAssembler  ResponseAssembler
-<<<<<<< HEAD
-	linkSystem         ipld.LinkSystem
-=======
->>>>>>> d233a737
 	queryQueue         QueryQueue
 	messages           chan responseManagerMessage
 	ctx                context.Context
@@ -69,12 +65,8 @@
 				log.Info("Empty task on peer request stack")
 				continue
 			}
-<<<<<<< HEAD
-			log.Debugw("beginning response execution", "id", key.requestID, "peer", key.p.String(), "root_cid", taskData.request.Root().String())
-			status, err := qe.executeTask(key, taskData)
-=======
+			log.Debugw("beginning response execution", "id", taskData.request.ID(), "peer", pid.String(), "root_cid", taskData.request.Root().String())
 			status, err := qe.executeQuery(pid, taskData.request, taskData.loader, taskData.traverser, taskData.signals, taskData.subscriber)
->>>>>>> d233a737
 			isCancelled := err != nil && isContextErr(err)
 			if isCancelled {
 				qe.cancelledListeners.NotifyCancelledListeners(pid, taskData.request)
@@ -83,126 +75,8 @@
 			case qe.messages <- &finishTaskRequest{task, status, err}:
 			case <-qe.ctx.Done():
 			}
-			log.Debugw("finishing response execution", "id", key.requestID, "peer", key.p.String(), "root_cid", taskData.request.Root().String())
+			log.Debugw("finishing response execution", "id", taskData.request.ID(), "peer", pid.String(), "root_cid", taskData.request.Root().String())
 		}
-<<<<<<< HEAD
-		qe.queryQueue.TasksDone(pid, tasks...)
-
-	}
-
-}
-
-func (qe *queryExecutor) executeTask(key responseKey, taskData responseTaskData) (graphsync.ResponseStatusCode, error) {
-	var err error
-	loader := taskData.loader
-	traverser := taskData.traverser
-	if loader == nil || traverser == nil {
-		var isPaused bool
-		loader, traverser, isPaused, err = qe.prepareQuery(taskData.ctx, key.p, taskData.request, taskData.signals, taskData.subscriber)
-		if err != nil {
-			return graphsync.RequestFailedUnknown, err
-		}
-		select {
-		case <-qe.ctx.Done():
-			return graphsync.RequestFailedUnknown, errors.New("context cancelled")
-		case qe.messages <- &setResponseDataRequest{key, loader, traverser}:
-		}
-		if isPaused {
-			return graphsync.RequestPaused, hooks.ErrPaused{}
-		}
-	}
-	return qe.executeQuery(key.p, taskData.request, loader, traverser, taskData.signals, taskData.subscriber)
-}
-
-func (qe *queryExecutor) prepareQuery(ctx context.Context,
-	p peer.ID,
-	request gsmsg.GraphSyncRequest, signals signals, sub *notifications.TopicDataSubscriber) (ipld.BlockReadOpener, ipldutil.Traverser, bool, error) {
-	result := qe.requestHooks.ProcessRequestHooks(p, request)
-	var transactionError error
-	var isPaused bool
-	failNotifee := notifications.Notifee{Data: graphsync.RequestFailedUnknown, Subscriber: sub}
-	err := qe.responseAssembler.Transaction(p, request.ID(), func(rb responseassembler.ResponseBuilder) error {
-		for _, extension := range result.Extensions {
-			rb.SendExtensionData(extension)
-		}
-		if result.Err != nil || !result.IsValidated {
-			rb.FinishWithError(graphsync.RequestFailedUnknown)
-			rb.AddNotifee(failNotifee)
-			transactionError = errors.New("request not valid")
-		} else if result.IsPaused {
-			rb.PauseRequest()
-			isPaused = true
-		}
-		return nil
-	})
-	if err != nil {
-		return nil, nil, false, err
-	}
-	if transactionError != nil {
-		return nil, nil, false, transactionError
-	}
-	if err := qe.processDedupByKey(request, p, failNotifee); err != nil {
-		return nil, nil, false, err
-	}
-	if err := qe.processDoNoSendCids(request, p, failNotifee); err != nil {
-		return nil, nil, false, err
-	}
-	rootLink := cidlink.Link{Cid: request.Root()}
-	linkSystem := result.CustomLinkSystem
-	if linkSystem.StorageReadOpener == nil {
-		linkSystem = qe.linkSystem
-	}
-	traverser := ipldutil.TraversalBuilder{
-		Root:       rootLink,
-		Selector:   request.Selector(),
-		LinkSystem: linkSystem,
-		Chooser:    result.CustomChooser,
-	}.Start(ctx)
-
-	return linkSystem.StorageReadOpener, traverser, isPaused, nil
-}
-
-func (qe *queryExecutor) processDedupByKey(request gsmsg.GraphSyncRequest, p peer.ID, failNotifee notifications.Notifee) error {
-	dedupData, has := request.Extension(graphsync.ExtensionDeDupByKey)
-	if !has {
-		return nil
-	}
-	key, err := dedupkey.DecodeDedupKey(dedupData)
-	if err != nil {
-		_ = qe.responseAssembler.Transaction(p, request.ID(), func(rb responseassembler.ResponseBuilder) error {
-			rb.FinishWithError(graphsync.RequestFailedUnknown)
-			rb.AddNotifee(failNotifee)
-			return nil
-		})
-		return err
-	}
-	qe.responseAssembler.DedupKey(p, request.ID(), key)
-	return nil
-}
-
-func (qe *queryExecutor) processDoNoSendCids(request gsmsg.GraphSyncRequest, p peer.ID, failNotifee notifications.Notifee) error {
-	doNotSendCidsData, has := request.Extension(graphsync.ExtensionDoNotSendCIDs)
-	if !has {
-		return nil
-	}
-	cidSet, err := cidset.DecodeCidSet(doNotSendCidsData)
-	if err != nil {
-		_ = qe.responseAssembler.Transaction(p, request.ID(), func(rb responseassembler.ResponseBuilder) error {
-			rb.FinishWithError(graphsync.RequestFailedUnknown)
-			rb.AddNotifee(failNotifee)
-			return nil
-		})
-		return err
-	}
-	links := make([]ipld.Link, 0, cidSet.Len())
-	err = cidSet.ForEach(func(c cid.Cid) error {
-		links = append(links, cidlink.Link{Cid: c})
-		return nil
-	})
-	if err != nil {
-		return err
-=======
->>>>>>> d233a737
 	}
 }
 
